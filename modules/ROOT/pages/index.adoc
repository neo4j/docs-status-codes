--- conflicted
+++ resolved
@@ -1,40 +1,3 @@
-<<<<<<< HEAD
-
-[[status-codes]]
-ifdef::backend-pdf[]
-= Neo4j 5 Status Codes
-endif::[]
-ifndef::backend-pdf[]
-= Introduction
-endif::[]
-:description: The Neo4j status codes for Neo4j version {neo4j-version}.
-:neo4j-buildnumber: {neo4j-version}
-
-
-This document details all status codes that a Neo4j DBMS may return to indicate the outcome of a request.
-
-
-== Format
-
-Each Neo4j status code follows the same format:
-
-[source, status code format, role="noheader"]
------
-Neo.[Type].[SubType].[Name]
------
-
-
-== Types of Neo4j status codes
-
-The fact that a Neo4j status code is returned by the server does not always mean there is a fatal error.
-Neo4j status codes can also indicate transient problems that may go away if you retry the request.
-The type of the status code determines the effect on the transaction.
-
-.Neo4j status code types
-[options="header", cols="<1m,<2,<1"]
-|===
-=======
->>>>>>> d7ac33b5
 
 [[status-codes]]
 ifdef::backend-pdf[]
@@ -53,19 +16,8 @@
 Cypher®, Neo4j’s query language, supports most mandatory and a substantial portion of the optional GQL features (as defined by the link:https://www.iso.org/standard/76120.html[ISO/IEC 39075:2024(en) - Information technology - Database languages - GQL Standard]).
 For more information, see link:https://neo4j.com/docs/cypher-manual/current/appendix/gql-conformance/[Cypher Manual -> GQL conformance].
 
-<<<<<<< HEAD
-[NOTE]
-====
-From version 5.23, Neo4j has a new GqlStatusObject API in addition to the existing Notification API.
-
-The GqlStatusObject API provides information about the status of a Cypher query or command execution in compliance with the GQL standard.
-It includes GQLSTATUS code, StatusDescription, and DiagnosticRecord.
-For more information, see xref:notifications/index.adoc#gqlstatus-notification-object[GQL-status notification object].
-====
-=======
 As part of this GQL compliance, Cypher also includes status codes that a GQL-compliant DBMS returns to indicate the outcome of a request.
 For more information on the GQL-status object framework for notifications and errors, see xref:notifications/index.adoc[] and xref:errors/index.adoc[].
->>>>>>> d7ac33b5
 
 ifndef::backend-pdf[]
 License: link:{common-license-page-uri}[Creative Commons 4.0]

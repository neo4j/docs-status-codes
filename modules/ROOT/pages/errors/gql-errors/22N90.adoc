:page-role: changed-2025.05
= 22N90

== Status description
<<<<<<< HEAD
error: data exception - property type unsupported in constraint. `{ <<item>> }` is not supported in property type constraints.
=======
error: data exception - property type unsupported in constraint. `{ <<valueType>> }` is not supported in property type constraints.
>>>>>>> d5829c6d

ifndef::backend-pdf[]
[discrete.glossary]
== Glossary

include::partial$glossary.adoc[]
endif::[]<|MERGE_RESOLUTION|>--- conflicted
+++ resolved
@@ -2,11 +2,7 @@
 = 22N90
 
 == Status description
-<<<<<<< HEAD
-error: data exception - property type unsupported in constraint. `{ <<item>> }` is not supported in property type constraints.
-=======
 error: data exception - property type unsupported in constraint. `{ <<valueType>> }` is not supported in property type constraints.
->>>>>>> d5829c6d
 
 ifndef::backend-pdf[]
 [discrete.glossary]

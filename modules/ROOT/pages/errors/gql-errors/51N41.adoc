--- conflicted
+++ resolved
@@ -1,11 +1,7 @@
 = 51N41
 
 == Status description
-<<<<<<< HEAD
-error: system configuration or operation exception - admin operation failed. Server or database admin operation not possible.
-=======
 error: system configuration or operation exception - admin operation failed. Server or database admin operation not possible. Reason: `{ <<msg>> }`
->>>>>>> cdd8acc5
 
 ifndef::backend-pdf[]
 [discrete.glossary]

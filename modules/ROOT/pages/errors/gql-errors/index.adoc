// THIS IS AN AUTOMATICALLY GENERATED FILE. DO NOT EDIT IT. THE STRUCTURE IS GENERATED FROM templates/gql-index-template.adoc AND THE CODES ARE POPULATED BY THE SCRIPTS LOCATED IN THE scripts/ FOLDER.


:description: This section describes the GQLSTATUS errors that Neo4j can return, grouped by category, and an example of when they can occur.

[[neo4j-gqlstatus-errors]]
= List of GQLSTATUS error codes

The following page provides an overview of all GQLSTATUS server error codes in Neo4j.
All errors in Neo4j have severity level `ERROR`.

[WARNING]
====
Please note that while GQLSTATUS codes remain stable (any changes to them will be breaking), changes to status descriptions associated with these codes are not breaking and may happen at any time.
For this reason, parsing the status descriptions or incorporating them into scripts is not recommended.
====

[[connection-exceptions]]
== Connection exceptions

Connection exceptions occur when the client (e.g. Browser/Bloom/Cypher Shell) is unable to connect to the server for various reasons such as network issues, server-side routing being disabled, or the database being unavailable, etc.

=== xref:errors/gql-errors/08000.adoc[08000]

Status description:: error: connection exception

=== xref:errors/gql-errors/08007.adoc[08007]

Status description:: error: connection exception - transaction resolution unknown

=== xref:errors/gql-errors/08N00.adoc[08N00]

Status description:: error: connection exception - unable to connect to database. Unable to connect to database `{ <<db>> }`. Unable to get bolt address of the leader. Check the status of the database. Retrying your request at a later time may succeed.

=== xref:errors/gql-errors/08N01.adoc[08N01]

Status description:: error: connection exception - unable to write to database. Unable to write to database `{ <<db>> }` on this server. Server-side routing is disabled. Either connect to the database leader directly or enable server-side routing by setting `{ <<cfgSetting>> }=true`.

=== xref:errors/gql-errors/08N02.adoc[08N02]

Status description:: error: connection exception - unable to connect to database. Unable to connect to database `{ <<db>> }`. Server-side routing is disabled. Either connect to `{ $db }` directly, or enable server-side routing by setting `{ <<cfgSetting>> }=true`.

=== xref:errors/gql-errors/08N03.adoc[08N03]

Status description:: error: connection exception - failed to write to graph. Failed to write to graph `{ <<graph>> }`. Check the defined access mode in both driver and database.

=== xref:errors/gql-errors/08N04.adoc[08N04]

Status description:: error: unable to route use clause. Routing with `{ <<clause>> }` is not supported in embedded sessions. Connect to the database directly or try running the query using a Neo4j driver or the HTTP API.

=== xref:errors/gql-errors/08N05.adoc[08N05]

Status description:: error: connection exception - unable to route administration command. Routing administration commands is not supported in embedded sessions. Connect to the system database directly or try running the query using a Neo4j driver or the HTTP API.

=== xref:errors/gql-errors/08N06.adoc[08N06]

Status description:: error: connection exception - protocol error. General network protocol error.

=== xref:errors/gql-errors/08N07.adoc[08N07]

Status description:: error: connection exception - not the leader. This member is not the leader.

=== xref:errors/gql-errors/08N08.adoc[08N08]

Status description:: error: connection exception - database is read only. This database is read only on this server.

=== xref:errors/gql-errors/08N09.adoc[08N09]

Status description:: error: connection exception - database unavailable. The database `{ <<db>> }` is currently unavailable. Check the database status. Retry your request at a later time.

=== xref:errors/gql-errors/08N10.adoc[08N10]

Status description:: error: connection exception - invalid server state. Message `{ <<msg>> }` cannot be handled by session in the `{ <<boltServerState>> }` state.

=== xref:errors/gql-errors/08N11.adoc[08N11]

Status description:: error: connection exception - request error. The request is invalid and could not be processed by the server. See cause for further details.

=== xref:errors/gql-errors/08N12.adoc[08N12]

Status description:: error: connection exception - failed to parse bookmark. Failed to parse the supplied bookmark. Verify it is correct or check the debug log for more information.

=== xref:errors/gql-errors/08N13.adoc[08N13]

Status description:: error: connection exception - database not up to requested bookmark. The database `{ <<db>> }` is not up to the requested bookmark `{ <<transactionId>>1 }`. The latest transaction ID is `{ $transactionId2 }`.

=== xref:errors/gql-errors/08N14.adoc[08N14]

Status description:: error: connection exception - alias chains are not permitted. Unable to provide a routing table for the database identifed by the alias `{ <<alias>>1 }` because the request comes from another alias `{ $alias2 }` and alias chains are not permitted.

=== xref:errors/gql-errors/08N15.adoc[08N15]

Status description:: error: connection exception - no such routing policy. Policy definition of the routing policy `{ <<routingPolicy>> }` could not be found. Verify that the spelling is correct.

=== xref:errors/gql-errors/08N16.adoc[08N16]

Status description:: error: connection exception - general driver client error. Remote execution failed with message `{ <<msg>> }`.

=== xref:errors/gql-errors/08N17.adoc[08N17]

Status description:: error: connection exception - general driver transient error. Remote execution failed with message `{ <<msg>> }`.

=== xref:errors/gql-errors/08N18.adoc[08N18]

Status description:: error: connection exception - general driver database error. Remote execution failed with message `{ <<msg>> }`.

=== xref:errors/gql-errors/08N19.adoc[08N19]

Status description:: error: connection exception - shard execution transient error. Communication with shard `{ <<graph>> }` failed with message `{ <<msg>> }`.

=== xref:errors/gql-errors/08N20.adoc[08N20]

Status description:: error: connection exception - shard execution database error. Communication with shard `{ <<graph>> }` failed with message `{ <<msg>> }`.

=== xref:errors/gql-errors/08N21.adoc[08N21]

Status description:: error: connection exception - shard execution client error. Communication with shard `{ <<graph>> }` failed with message `{ <<msg>> }`.


[[data-exceptions]]
== Data exceptions

Data exceptions occur when a client request contains the wrong format, types, or other unsupported input.
Some examples are data and constraint creation, which conflicts with existing constraints, properties of non-storable type, and spatial and temporal values with invalid components.

=== xref:errors/gql-errors/22000.adoc[22000]

Status description:: error: data exception

=== xref:errors/gql-errors/22003.adoc[22003]

Status description:: error: data exception - numeric value out of range. The numeric value `{ <<value>> }` is outside the required range.

=== xref:errors/gql-errors/22004.adoc[22004]

Status description:: error: data exception - null value not allowed

=== xref:errors/gql-errors/22007.adoc[22007]

Status description:: error: data exception - invalid date, time, or datetime format

=== xref:errors/gql-errors/22012.adoc[22012]

Status description:: error: data exception - division by zero

=== xref:errors/gql-errors/22015.adoc[22015]

Status description:: error: data exception - interval field overflow

=== xref:errors/gql-errors/22G03.adoc[22G03]

Status description:: error: data exception - invalid value type

=== xref:errors/gql-errors/22G05.adoc[22G05]

Status description:: error: data exception - invalid date, time, or datetime function field name

=== xref:errors/gql-errors/22N00.adoc[22N00]

Status description:: error: data exception - unsupported value. The provided value is unsupported and cannot be processed.

=== xref:errors/gql-errors/22N01.adoc[22N01]

Status description:: error: data exception - invalid type.
Expected the value `{ <<value>> }` to be of type `{ <<valueTypeList>> }`, but was of type `{ <<valueType>> }`.

=== xref:errors/gql-errors/22N02.adoc[22N02]

Status description:: error: data exception - specified negative numeric value. Expected `{ <<option>> }` to be a positive number but found `{ <<value>> }` instead.

=== xref:errors/gql-errors/22N03.adoc[22N03]

Status description:: error: data exception - specified numeric value out of range. Expected `{ <<component>> }` to be of type `{ <<valueType>> }` and in the range `{ <<lower>> }` to `{ <<upper>> }` but found `{ <<value>> }`.

=== xref:errors/gql-errors/22N04.adoc[22N04]

Status description:: error: data exception - invalid input value. Invalid input `{ <<input>> }` for `{ <<context>> }`. Expected `{ <<inputList>> }`.

=== xref:errors/gql-errors/22N05.adoc[22N05]

Status description:: error: data exception - input failed validation. Invalid input `{ <<input>> }` for `{ <<context>> }`.

[role=label--changed-2025.03]
=== xref:errors/gql-errors/22N06.adoc[22N06]

Status description:: error: data exception - required input missing. Invalid input. `{ <<inputList>> }` needs to be specified.

=== xref:errors/gql-errors/22N07.adoc[22N07]

Status description:: error: data exception - invalid pre-parser option key. Invalid pre-parser option(s): `{ <<optionList>> }`.

=== xref:errors/gql-errors/22N08.adoc[22N08]

Status description:: error: data exception - invalid pre-parser combination. Invalid pre-parser option, cannot combine `{ <<option>>1 }` with `{ $option2 }`.

=== xref:errors/gql-errors/22N09.adoc[22N09]

Status description:: error: data exception - conflicting pre-parser combination. Invalid pre-parser option, cannot specify multiple conflicting values for `{ <<option>> }`.

=== xref:errors/gql-errors/22N10.adoc[22N10]

Status description:: error: data exception - invalid pre-parser option value. Invalid pre-parser option, specified `{ <<input>> }` is not valid for option `{ <<option>> }`. Valid options are: `{ <<optionList>> }`.

=== xref:errors/gql-errors/22N11.adoc[22N11]

Status description:: error: data exception - invalid argument. Invalid argument: cannot process `{ <<input>> }`.

=== xref:errors/gql-errors/22N12.adoc[22N12]

Status description:: error: data exception - invalid date, time, or datetime format. Invalid argument: cannot process `{ <<input>> }`.

=== xref:errors/gql-errors/22N13.adoc[22N13]

Status description:: error: data exception - invalid time zone. Specified time zones must include a date component.

=== xref:errors/gql-errors/22N14.adoc[22N14]

Status description:: error: data exception - invalid temporal value combination. Cannot select both `{ <<temporal>>1 }` and `{ $temporal2 }`.

=== xref:errors/gql-errors/22N15.adoc[22N15]

Status description:: error: data exception - invalid temporal component. Cannot read the specified `{ <<component>> }` component from `{ <<temporal>> }`.

=== xref:errors/gql-errors/22N16.adoc[22N16]

Status description:: error: data exception - invalid import value. Importing entity values to a graph with a USE clause is not supported. Attempted to import `{ <<expr>> }` to `{ <<graph>> }`.

=== xref:errors/gql-errors/22N18.adoc[22N18]

Status description:: error: data exception - incomplete spatial value. A `{ <<crs>> }` POINT must contain `{ <<mapKeyList>> }`.

=== xref:errors/gql-errors/22N19.adoc[22N19]

Status description:: error: data exception - invalid spatial value. A `POINT` must contain either `x` and `y`, or `latitude` and `longitude`.

=== xref:errors/gql-errors/22N20.adoc[22N20]

Status description:: error: data exception - invalid spatial value dimensions. Cannot create POINT with `{ <<dim>>1 }D` coordinate reference system (CRS) and `{ <<value>> }` coordinates. Use the equivalent `{ $dim2 }D` coordinate reference system instead.

=== xref:errors/gql-errors/22N21.adoc[22N21]

Status description:: error: data exception - unsupported coordinate reference system. Unsupported coordinate reference system (CRS): `{ <<crs>> }`.

=== xref:errors/gql-errors/22N22.adoc[22N22]

Status description:: error: data exception - invalid spatial value combination. Cannot specify both coordinate reference system (CRS) and spatial reference identifier (SRID).

=== xref:errors/gql-errors/22N23.adoc[22N23]

Status description:: error: data exception - invalid latitude value. Cannot create WGS84 POINT with invalid coordinate: `{ <<coordinates>> }`. The valid range for the latitude coordinate is [-90, 90].

=== xref:errors/gql-errors/22N24.adoc[22N24]

Status description:: error: data exception - invalid coordinate arguments. Cannot construct a `{ <<valueType>> }` from `{ <<coordinates>> }`.

=== xref:errors/gql-errors/22N25.adoc[22N25]

Status description:: error: data exception - invalid temporal arguments. Cannot construct a `{ <<valueType>> }` from `{ <<temporal>> }`.

=== xref:errors/gql-errors/22N26.adoc[22N26]

Status description:: error: data exception - unsupported rounding mode. Unknown rounding mode. Valid values are: `CEILING`, `FLOOR`, `UP`, `DOWN`, `HALF_EVEN`, `HALF_UP`, `HALF_DOWN`, `UNNECESSARY`.

=== xref:errors/gql-errors/22N27.adoc[22N27]

Status description:: error: data exception - invalid entity type. Invalid input `{ <<input>> }` for `{ <<context>> }`. Expected to be `{ <<valueTypeList>> }`.

=== xref:errors/gql-errors/22N28.adoc[22N28]

Status description:: error: data exception - overflow error. The result of the operation `{ <<operation>> }` has caused an overflow.

=== xref:errors/gql-errors/22N29.adoc[22N29]

Status description:: error: data exception - unknown coordinate reference system. Unknown coordinate reference system (CRS).

=== xref:errors/gql-errors/22N30.adoc[22N30]

Status description:: error: data exception - missing temporal unit. At least one temporal unit must be specified.

=== xref:errors/gql-errors/22N31.adoc[22N31]

Status description:: error: data exception - invalid properties in merge pattern. `MERGE` cannot be used with graph element property values that are null or NaN.

=== xref:errors/gql-errors/22N32.adoc[22N32]

Status description:: error: data exception - non-deterministic sort expression. `ORDER BY` expressions must be deterministic.

=== xref:errors/gql-errors/22N33.adoc[22N33]

Status description:: error: data exception - invalid shortest path expression. Shortest path expressions must contain start and end nodes. Cannot find: `{ <<variable>> }`.

=== xref:errors/gql-errors/22N34.adoc[22N34]

Status description:: error: data exception - invalid use of aggregate function. Cannot use `{ <<funType>> }` function inside an aggregate function.

=== xref:errors/gql-errors/22N35.adoc[22N35]

Status description:: error: data exception - invalid date format. Cannot parse `{ <<input>> }` as a DATE. Calendar dates need to be specified using the format `YYYY-MM`, while ordinal dates need to be specified using the format `YYYY-DDD`.

=== xref:errors/gql-errors/22N36.adoc[22N36]

Status description:: error: data exception - invalid temporal format. Cannot parse `{ <<input>> }` as a `{ <<valueType>> }`.

=== xref:errors/gql-errors/22N37.adoc[22N37]

Status description:: error: data exception - invalid coercion. Cannot coerce `{ <<value>> }` to `{ <<valueType>> }`.

=== xref:errors/gql-errors/22N38.adoc[22N38]

Status description:: error: data exception - invalid function argument. Invalid argument to the function `{ <<fun>> }`.

=== xref:errors/gql-errors/22N39.adoc[22N39]

Status description:: error: data exception - unsupported property value type. Value `{ <<value>> }` cannot be stored in properties.

=== xref:errors/gql-errors/22N40.adoc[22N40]

Status description:: error: data exception - non-assignable temporal component. Cannot assign `{ <<component>> }` of a `{ <<valueType>> }`.

=== xref:errors/gql-errors/22N41.adoc[22N41]

Status description:: error: data exception - merge node uniqueness constraint violation. The `MERGE` clause did not find a matching node `{ <<variable>> }` and cannot create a new node due to conflicts with existing uniqueness constraints.

=== xref:errors/gql-errors/22N42.adoc[22N42]

Status description:: error: data exception - merge relationship uniqueness constraint violation. The `MERGE` clause did not find a matching relationship `{ <<variable>> }` and cannot create a new relationship due to conflicts with existing uniqueness constraints.

=== xref:errors/gql-errors/22N43.adoc[22N43]

Status description:: error: data exception - unable to load external resource. Could not load external resource from `{ <<url>> }`.

=== xref:errors/gql-errors/22N44.adoc[22N44]

Status description:: error: data exception - parallel runtime disabled. Parallel runtime has been disabled, enable it or upgrade to a bigger Aura instance.

=== xref:errors/gql-errors/22N46.adoc[22N46]

Status description:: error: data exception - unsupported use of parallel runtime. Parallel runtime does not support updating queries or a change in the state of transactions. Use another runtime.

=== xref:errors/gql-errors/22N47.adoc[22N47]

Status description:: error: data exception - invalid parallel runtime configuration. No workers are configured for the parallel runtime. Set `server.cypher.parallel.worker_limit` to a larger value.

=== xref:errors/gql-errors/22N48.adoc[22N48]

Status description:: error: data exception - unable to use specified runtime. Cannot use the specified runtime `{ <<runtime>> }` due to `{ <<cause>> }` not being supported. Use another runtime.

=== xref:errors/gql-errors/22N49.adoc[22N49]

Status description:: error: data exception - CSV buffer size overflow. Cannot read a CSV field larger than the set buffer size. Ensure the field does not have an unterminated quote, or increase the buffer size via `dbms.import.csv.buffer_size`.

[role=label--changed-2025.03]
=== xref:errors/gql-errors/22N51.adoc[22N51]

Status description:: error: data exception - graph reference not found. A graph reference with the name `{ <<db>> }` was not found. Verify that the spelling is correct.

=== xref:errors/gql-errors/22N52.adoc[22N52]

Status description:: error: data exception - invalid combination of PROFILE and EXPLAIN. `PROFILE` and `EXPLAIN` cannot be combined.

=== xref:errors/gql-errors/22N53.adoc[22N53]

Status description:: error: data exception - invalid use of PROFILE. Cannot `PROFILE` query before results are materialized.

=== xref:errors/gql-errors/22N54.adoc[22N54]

Status description:: error: data exception - invalid map. Multiple conflicting entries specified for `{ <<mapKey>> }`.

=== xref:errors/gql-errors/22N55.adoc[22N55]

Status description:: error: data exception - required key missing from map. Map requires key `{ <<mapKey>> }` but was missing from field `{ <<field>> }`.

=== xref:errors/gql-errors/22N56.adoc[22N56]

Status description:: error: data exception - protocol message length limit overflow. Protocol message length limit exceeded (limit: `{ <<boltMsgLenLimit>> }`).

=== xref:errors/gql-errors/22N57.adoc[22N57]

Status description:: error: data exception - invalid protocol type. Protocol type is invalid. Invalid number of struct components (received `{ <<count>>1 }` but expected `{ <<count>>2 }`).

=== xref:errors/gql-errors/22N58.adoc[22N58]

Status description:: error: data exception - invalid spatial component. Cannot read the specified `{ <<component>> }` component from `{ <<value>> }`.

=== xref:errors/gql-errors/22N59.adoc[22N59]

Status description:: error: data exception - token does not exist. The `{ <<tokenType>> }` token with id `{ <<tokenId>> }` does not exist.

[role=label--new-2025.09]
=== xref:errors/gql-errors/22N60.adoc[22N60]

Status description:: error: data exception - illegal element. Encountered illegal `{ <<item>> }` element. Reason: `{ <<msg>> }`

=== xref:errors/gql-errors/22N62.adoc[22N62]

Status description:: error: data exception - relationship type does not exist. The relationship type `{ <<relType>> }` does not exist.

=== xref:errors/gql-errors/22N63.adoc[22N63]

Status description:: error: data exception - property key does not exist. The property key `{ <<propKey>> }` does not exist.

=== xref:errors/gql-errors/22N64.adoc[22N64]

Status description:: error: data exception - constraint does not exist. The constraint `{ <<constrDescrOrName>> }` does not exist.

=== xref:errors/gql-errors/22N65.adoc[22N65]

Status description:: error: data exception - equivalent constraint already exists. An equivalent constraint already exists: `{ <<constrDescrOrName>> }`.

=== xref:errors/gql-errors/22N66.adoc[22N66]

Status description:: error: data exception - conflicting constraint already exists. A conflicting constraint already exists: `{ <<constrDescrOrName>> }`.

=== xref:errors/gql-errors/22N67.adoc[22N67]

Status description:: error: data exception - duplicated constraint name. A constraint with the same name already exists: `{ <<constr>> }`.

=== xref:errors/gql-errors/22N68.adoc[22N68]

Status description:: error: data exception - dependent constraint managed individually. Dependent constraints cannot be managed individually and must be managed together with its graph type.

[role=label--changed-2025.07]
=== xref:errors/gql-errors/22N69.adoc[22N69]

Status description:: error: data exception - index does not exist. The index `{ <<idxDescrOrName>> }` does not exist.

=== xref:errors/gql-errors/22N70.adoc[22N70]

Status description:: error: data exception - equivalent index already exists. An equivalent index already exists: `{ <<idxDescrOrName>> }`.

[role=label--changed-2025.07]
=== xref:errors/gql-errors/22N71.adoc[22N71]

Status description:: error: data exception - duplicated index name. An index with the same name already exists: `{ <<idx>> }`.

=== xref:errors/gql-errors/22N73.adoc[22N73]

Status description:: error: data exception - constraint conflicts with existing index. Constraint conflicts with already existing index `{ <<idxDescrOrName>> }`.

=== xref:errors/gql-errors/22N74.adoc[22N74]

Status description:: error: data exception - index conflicts with existing constraint. An index that belongs to the constraint `{ <<constr>> }` contains a conflicting index.

=== xref:errors/gql-errors/22N75.adoc[22N75]

Status description:: error: data exception - constraint contains duplicated tokens. The constraint specified by `{ <<constrDescrOrName>> }` includes a label, relationship type, or property key with name `{ <<token>> }` more than once.

=== xref:errors/gql-errors/22N76.adoc[22N76]

Status description:: error: data exception - index contains duplicated tokens. The index specified by `{ <<idxDescrOrName>> }` includes a label, relationship type, or property key with name `{ <<token>> }` more than once.

=== xref:errors/gql-errors/22N77.adoc[22N77]

Status description:: error: data exception - property presence verification failed. `{ <<entityType>> }` (`{ <<entityId>> }`) with `{ <<tokenType>> }` `{ <<token>> }` must have the following properties: `{ <<propKeyList>> }`.

=== xref:errors/gql-errors/22N78.adoc[22N78]

Status description:: error: data exception - property type verification failed. `{ <<entityType>> }` (`{ <<entityId>> }`) with `{ <<tokenType>> }` `{ <<token>> }` must have the property `{ <<propKey>> }` with value type `{ <<valueType>> }`.

=== xref:errors/gql-errors/22N79.adoc[22N79]

Status description:: error: data exception - property uniqueness constraint violated. Property uniqueness constraint violated: `{ <<reasonList>> }`.

=== xref:errors/gql-errors/22N80.adoc[22N80]

Status description:: error: data exception - index entry conflict. Index entry conflict: `{ <<value>> }`.

=== xref:errors/gql-errors/22N81.adoc[22N81]

Status description:: error: data exception - expression type unsupported here. Invalid input: `{ <<exprType>> }` is not supported in `{ <<context>> }`.

=== xref:errors/gql-errors/22N82.adoc[22N82]

Status description:: error: data exception - input contains invalid characters. Input `{ <<input>> }` contains invalid characters for `{ <<context>> }`. Special characters may require that the input is quoted using backticks.

=== xref:errors/gql-errors/22N83.adoc[22N83]

Status description:: error: data exception - input consists of too many components. Expected name to contain at most `{ <<upper>> }` components separated by '.'.

=== xref:errors/gql-errors/22N84.adoc[22N84]

Status description:: error: data exception - string too long. Expected the string to be no more than `{ <<upper>> }` characters long.

=== xref:errors/gql-errors/22N85.adoc[22N85]

Status description:: error: data exception - string too short. Expected the string to be at least `{ <<lower>> }` characters long.

=== xref:errors/gql-errors/22N86.adoc[22N86]

Status description:: error: data exception - numeric range 0 disallowed. Expected a nonzero number.

=== xref:errors/gql-errors/22N88.adoc[22N88]

Status description:: error: data exception - not a valid CIDR IP. `{ <<input>> }` is not a valid CIDR IP.

=== xref:errors/gql-errors/22N89.adoc[22N89]

Status description:: error: data exception - new password cannot be the same as the old password. Expected the new password to be different from the old password.

[role=label--changed-2025.05]
=== xref:errors/gql-errors/22N90.adoc[22N90]

Status description:: error: data exception - property type unsupported in constraint. `{ <<valueType>> }` is not supported in property type constraints.

=== xref:errors/gql-errors/22N91.adoc[22N91]

Status description:: error: data exception - cannot convert alias local to remote or remote to local. Failed to alter the specified database alias `{ <<alias>> }`. Altering remote alias to a local alias or vice versa is not supported. Drop and recreate the alias instead.

=== xref:errors/gql-errors/22N92.adoc[22N92]

Status description:: error: data exception - missing RETURN. This query requires a RETURN clause.

=== xref:errors/gql-errors/22N93.adoc[22N93]

Status description:: error: data exception - missing YIELD. A required YIELD clause is missing.

=== xref:errors/gql-errors/22N94.adoc[22N94]

Status description:: error: data exception - invalid YIELD *. `YIELD *` is not supported in this context. Explicitly specify which columns to yield.

=== xref:errors/gql-errors/22N95.adoc[22N95]

Status description:: error: data exception - parsing JSON exception. Invalid JSON input. Please check the format.

=== xref:errors/gql-errors/22N96.adoc[22N96]

Status description:: error: data exception - mapping JSON exception. Unable to map the JSON input. Please verify the structure.

=== xref:errors/gql-errors/22N97.adoc[22N97]

Status description:: error: data exception - unexpected struct tag. Unexpected struct tag: `{ <<value>> }`.

=== xref:errors/gql-errors/22N98.adoc[22N98]

Status description:: error: data exception - wrong first field during deserialization. Unable to deserialize request. Expected first field to be `{ <<field>> }`, but was `{ <<value>> }`.

=== xref:errors/gql-errors/22N99.adoc[22N99]

Status description:: error: data exception - wrong token during deserialization. Unable to deserialize request. Expected `{ <<token>> }`, found `{ <<value>> }`.

=== xref:errors/gql-errors/22NA0.adoc[22NA0]

Status description:: error: data exception - invalid property-based access control rule. Failed to administer property rule.

=== xref:errors/gql-errors/22NA1.adoc[22NA1]

Status description:: error: data exception - invalid property-based access control rule involving non-commutative expressions. The property `{ <<propKey>> }` must appear on the left hand side of the `{ <<operation>> }` operator.

=== xref:errors/gql-errors/22NA2.adoc[22NA2]

Status description:: error: data exception - invalid property-based access control rule involving multiple properties. The expression: `{ <<expr>> }` is not supported. Property rules can only contain one property.

=== xref:errors/gql-errors/22NA3.adoc[22NA3]

Status description:: error: data exception - invalid property-based access control rule involving NaN. 'NaN' is not supported for property-based access control.

=== xref:errors/gql-errors/22NA4.adoc[22NA4]

Status description:: error: data exception - invalid property-based access control rule involving comparison with `NULL`. The property value access rule pattern `{ <<pred>> }` always evaluates to `NULL`.

=== xref:errors/gql-errors/22NA5.adoc[22NA5]

Status description:: error: data exception - invalid property-based access control rule involving `IS NULL`. The property value access rule pattern `{ <<pred>> }` always evaluates to `NULL`. Use `IS NULL` instead.

=== xref:errors/gql-errors/22NA6.adoc[22NA6]

Status description:: error: data exception - invalid property-based access control rule involving `IS NOT NULL`. The property value access rule pattern `{ <<pred>> }` always evaluates to `NULL`. Use `IS NOT NULL` instead.

=== xref:errors/gql-errors/22NA7.adoc[22NA7]

Status description:: error: data exception - invalid property-based access control rule involving nontrivial predicates. The expression: `{ <<expr>> }` is not supported. Only single, literal-based predicate expressions are allowed for property-based access control.

=== xref:errors/gql-errors/22NA8.adoc[22NA8]

Status description:: error: data exception - parsing JSON failure. Underlying error: `{ <<cause>> }`.

=== xref:errors/gql-errors/22NA9.adoc[22NA9]

Status description:: error: data exception - unexpected map entry. Invalid input. Unexpected key `{ <<mapKey>> }`, expected keys are `{ <<mapKeyList>> }`.

=== xref:errors/gql-errors/22NAA.adoc[22NAA]

Status description:: error: data exception - invalid list for property-based access control rule. The expression `{ <<expr>> }` is not supported. Lists containing `{ <<exprType>> }` values are not supported for property-based access control.

=== xref:errors/gql-errors/22NAB.adoc[22NAB]

Status description:: error: data exception - mixed type list for property-based access control rule. The expression `{ <<expr>> }` is not supported. All elements in a list must be literals of the same type for property-based access control.

=== xref:errors/gql-errors/22NB0.adoc[22NB0]

Status description:: error: data exception - invalid property-based access control rule involving `WHERE` and `IS NULL`. The property value access rule pattern `{ <<pred>> }` always evaluates to `NULL`. Use `WHERE` syntax in combination with `IS NULL` instead.

=== xref:errors/gql-errors/22NB1.adoc[22NB1]

Status description:: error: data exception - type mismatch. Type mismatch: expected to be `{ <<valueTypeList>> }` but was `{ <<input>> }`.

=== xref:errors/gql-errors/22NB2.adoc[22NB2]

Status description:: error: data exception - incompatible graph type dependence. Graph type `{ <<graphTypeDependence>>1 }` constraint `{ <<constrDescrOrName>>1 }` is incompatible with graph type `{ $graphTypeDependence2 }` constraint `{ $constrDescrOrName2 }` because they have different graph type dependence.

=== xref:errors/gql-errors/22NB3.adoc[22NB3]

Status description:: error: data exception - token presence verification failed. `{ <<entityType>> }` (`{ <<entityId>> }`) with `{ <<tokenType>>1 }` `{ <<token>>1 }` must have the `{ $tokenType2 }` `{ $token2 }`.

=== xref:errors/gql-errors/22NB4.adoc[22NB4]

Status description:: error: data exception - endpoint label presence verification failed. Relationship (`{ <<entityId>>1 }`) with type `{ <<relType>> }` requires its `{ <<endpointType>> }` node (`{ $entityId2 }`) to have the label `{ <<label>> }`.

=== xref:errors/gql-errors/22NB5.adoc[22NB5]

Status description:: error: data exception - unsupported time zone identifier. Unknown time zone identifier `{ <<input>> }`.

=== xref:errors/gql-errors/22NB6.adoc[22NB6]

Status description:: error: data exception - input empty. Invalid input. `{ <<item>> }` is not allowed to be an empty string.

=== xref:errors/gql-errors/22NB7.adoc[22NB7]

Status description:: error: data exception - element id unsupported on composite database. It is not supported to create element ids on composite databases. Create the element id for `{ <<entityType>> }` `{ <<$entityId>> }` on the constituent instead.

=== xref:errors/gql-errors/22NB8.adoc[22NB8]

Status description:: error: data exception - invalid Neo4j type. `{ <<input>> }` is not a recognized Neo4j type.

=== xref:errors/gql-errors/22NB9.adoc[22NB9]

Status description:: error: data exception - invalid inner list type. Lists cannot have `{ <<typeDescription>> }` as an inner type in this context.

=== xref:errors/gql-errors/22NBA.adoc[22NBA]

Status description:: error: data exception - omitting mandatory field for property type constraints for vectors. Property type constraints for vectors need to define both coordinate type and dimension.

=== xref:errors/gql-errors/22NBC.adoc[22NBC]

Status description:: error: data exception - index belongs to constraint. Index belongs to constraint `{ <<constrDescrOrName>> }`.

[role=label--new-2025.07]
=== xref:errors/gql-errors/22NBD.adoc[22NBD]

Status description:: error: data exception - unsupported struct tag. Unsupported struct tag: `{ <<value>> }`.

[role=label--new-2025.09]
=== xref:errors/gql-errors/22NBE.adoc[22NBE]

Status description:: error: data exception - invalid vector dimensions. Invalid vector dimensions. The number of vector dimensions must be between `{ <<count>>1 }` and `{ $count2 }`, but is `{ $count3 }`.

[role=label--new-2025.09]
=== xref:errors/gql-errors/22NBF.adoc[22NBF]

Status description:: error: data exception - property value too big. Property value of type `{ <<typeDescription>> }` is too big (more than `{ <<bytes>> }` bytes): `{ <<value>> }`


[[invalid-transaction-state]]
== Invalid transaction state

Invalid transaction state errors occur when the transaction is in an invalid state, such as when the transaction is terminated or closed, or when there is a conflict between the transaction state and applied updates.

=== xref:errors/gql-errors/25G02.adoc[25G02]

Status description:: error: invalid transaction state - catalog and data statement mixing not supported

=== xref:errors/gql-errors/25N01.adoc[25N01]

Status description:: error: invalid transaction state - invalid combination of statement types. Failed to execute the query `{ <<query>> }` due to conflicting statement types (read query, write query, schema modification, or administration command). To execute queries in the same transaction, they must be either of the same type, or be a combination of schema modifications and read commands.

=== xref:errors/gql-errors/25N02.adoc[25N02]

Status description:: error: invalid transaction state - unable to complete transaction. Unable to complete transaction. See debug log for details.

=== xref:errors/gql-errors/25N03.adoc[25N03]

Status description:: error: invalid transaction state - concurrent access violation. Transaction is being used concurrently by another request.

=== xref:errors/gql-errors/25N04.adoc[25N04]

Status description:: error: invalid transaction state - specified transaction does not exist.
Transaction `{ <<transactionId>> }` does not exist.

[role=label--changed-2025.03]
=== xref:errors/gql-errors/25N05.adoc[25N05]

Status description:: error: invalid transaction state - transaction closed. Transaction has been closed.

=== xref:errors/gql-errors/25N06.adoc[25N06]

Status description:: error: invalid transaction state - transaction start failed. Failed to start transaction. See debug log for details.

=== xref:errors/gql-errors/25N08.adoc[25N08]

Status description:: error: invalid transaction state - invalid transaction lease. The lease for the transaction is no longer valid.

=== xref:errors/gql-errors/25N09.adoc[25N09]

Status description:: error: invalid transaction state - internal transaction failure. The transaction failed due to an internal error.

=== xref:errors/gql-errors/25N11.adoc[25N11]

Status description:: error: invalid transaction state - conflicting transaction state. There was a conflict detected between the transaction state and applied updates. Please retry the transaction.

=== xref:errors/gql-errors/25N12.adoc[25N12]

Status description:: error: invalid transaction state - index was dropped. Index `{ <<idx>> }` was dropped in this transaction and cannot be used.

=== xref:errors/gql-errors/25N13.adoc[25N13]

Status description:: error: invalid transaction state - cannot access entity after removal. A `{ <<entityType>> }` was accessed after being deleted in this transaction. Verify the transaction statements.

=== xref:errors/gql-errors/25N14.adoc[25N14]

Status description:: error: invalid transaction state - transaction termination client error. The transaction has been terminated. Retry your operation in a new transaction, and you should see a successful result. Reson: `{ <<msg>> }`

=== xref:errors/gql-errors/25N15.adoc[25N15]

Status description:: error: invalid transaction state - transaction termination database error. The transaction has been terminated. Retry your operation in a new transaction, and you should see a successful result. Reson: `{ <<msg>> }`

=== xref:errors/gql-errors/25N16.adoc[25N16]

Status description:: error: invalid transaction state - transaction termination transient error. The transaction has been terminated. Retry your operation in a new transaction, and you should see a successful result. Reson: `{ <<msg>> }`

[role=label--new-2025.09]
=== xref:errors/gql-errors/25N17.adoc[25N17]

Status description:: error: invalid transaction state - implicit transaction required. The attempted operation requires an implicit transaction.


[[invalid-transaction-termination]]
== Invalid transaction termination

Invalid transaction termination errors occur when the transaction termination fails, such as when the transaction or constituent transaction fails to commit, or when the transaction termination fails to apply or append the transaction.

[role=label--changed-2025.04]
=== xref:errors/gql-errors/2DN01.adoc[2DN01]

Status description:: error: invalid transaction termination - commit failed. Failed to commit transaction.

=== xref:errors/gql-errors/2DN02.adoc[2DN02]

Status description:: error: invalid transaction termination - constituent commit failed. Failed to commit constituent transaction. See debug log for details.

=== xref:errors/gql-errors/2DN03.adoc[2DN03]

Status description:: error: invalid transaction termination - transaction termination failed. Failed to terminate transaction. See debug log for details.

=== xref:errors/gql-errors/2DN04.adoc[2DN04]

Status description:: error: invalid transaction termination - constituent transaction termination failed. Failed to terminate constituent transaction. See debug log for details.

=== xref:errors/gql-errors/2DN05.adoc[2DN05]

Status description:: error: invalid transaction termination - failed to apply transaction. There was an error on applying the transaction. See logs for more information.

=== xref:errors/gql-errors/2DN06.adoc[2DN06]

Status description:: error: invalid transaction termination - failed to append transaction. There was an error on appending the transaction. See logs for more information.

=== xref:errors/gql-errors/2DN07.adoc[2DN07]

Status description:: error: invalid transaction termination - inner transactions still open. Unable to commit transaction because it still have non-closed inner transactions.


[[transaction-rollback]]
== Transaction rollback

Transaction rollback errors occur when there is a failure in a transaction or a constituent transaction rollback.

=== xref:errors/gql-errors/40000.adoc[40000]

Status description:: error: transaction rollback

=== xref:errors/gql-errors/40003.adoc[40003]

Status description:: error: transaction rollback - statement completion unknown

=== xref:errors/gql-errors/40N01.adoc[40N01]

Status description:: error: transaction rollback - rollback failed. Failed to rollback transaction. See debug log for details.

=== xref:errors/gql-errors/40N02.adoc[40N02]

Status description:: error: transaction rollback - constituent rollback failed. Failed to rollback constituent transaction. See debug log for details.


[[syntax-error-or-access-rule-violation]]
== Syntax error or access rule violation

Syntax error or access rule violation errors occur when a Cypher query contains invalid syntax or when a client request violates the access rules, such as when a query tries to access a database without enough privileges, etc.

=== xref:errors/gql-errors/42000.adoc[42000]

Status description:: error: syntax error or access rule violation

=== xref:errors/gql-errors/42001.adoc[42001]

Status description:: error: syntax error or access rule violation - invalid syntax

=== xref:errors/gql-errors/42006.adoc[42006]

Status description:: error: syntax error or access rule violation - number of edge labels below supported minimum

=== xref:errors/gql-errors/42007.adoc[42007]

Status description:: error: syntax error or access rule violation - number of edge labels exceeds supported maximum

=== xref:errors/gql-errors/42008.adoc[42008]

Status description:: error: syntax error or access rule violation - number of edge properties exceeds supported maximum

=== xref:errors/gql-errors/42009.adoc[42009]

Status description:: error: syntax error or access rule violation - number of node labels below supported minimum

=== xref:errors/gql-errors/42010.adoc[42010]

Status description:: error: syntax error or access rule violation - number of node labels exceeds supported maximum

=== xref:errors/gql-errors/42011.adoc[42011]

Status description:: error: syntax error or access rule violation - number of node properties exceeds supported maximum

=== xref:errors/gql-errors/42012.adoc[42012]

Status description:: error: syntax error or access rule violation - number of node type key labels below supported minimum

=== xref:errors/gql-errors/42013.adoc[42013]

Status description:: error: syntax error or access rule violation - number of node type key labels exceeds supported maximum

=== xref:errors/gql-errors/42014.adoc[42014]

Status description:: error: syntax error or access rule violation - number of edge type key labels below supported minimum

=== xref:errors/gql-errors/42015.adoc[42015]

Status description:: error: syntax error or access rule violation - number of edge type key labels exceeds supported maximum

=== xref:errors/gql-errors/42I00.adoc[42I00]

Status description:: error: syntax error or access rule violation - invalid case expression. `CASE` expressions must have the same number of `WHEN` and `THEN` operands.

=== xref:errors/gql-errors/42I01.adoc[42I01]

Status description:: error: syntax error or access rule violation - invalid `FOREACH`. Invalid use of `{ <<clause>> }` inside `FOREACH`.

=== xref:errors/gql-errors/42I02.adoc[42I02]

Status description:: error: syntax error or access rule violation - invalid comment. Failed to parse comment. A comment starting with `/\*` must also have a closing `*/`.

=== xref:errors/gql-errors/42I04.adoc[42I04]

Status description:: error: syntax error or access rule violation - invalid expression. `{ <<expr>> }` cannot be used in a `{ <<clause>> }` clause.

=== xref:errors/gql-errors/42I05.adoc[42I05]

Status description:: error: syntax error or access rule violation - invalid FIELDTERMINATOR. The FIELDTERMINATOR specified for LOAD CSV can only be one character wide.

=== xref:errors/gql-errors/42I06.adoc[42I06]

Status description:: error: syntax error or access rule violation - invalid input. Invalid input `{ <<input>> }`, expected: `{ <<valueList>> }`.

=== xref:errors/gql-errors/42I07.adoc[42I07]

Status description:: error: syntax error or access rule violation - invalid integer literal. The given `{ <<valueType>> }` literal `{ <<input>> }` is invalid.

=== xref:errors/gql-errors/42I08.adoc[42I08]

Status description:: error: syntax error or access rule violation - invalid lower bound. The lower bound of the variable length relationship used in the `{ <<fun>> }` function must be 0 or 1.

=== xref:errors/gql-errors/42I10.adoc[42I10]

Status description:: error: syntax error or access rule violation - invalid label expression. Mixing label expression symbols (`|`, `&`, `!`, and `%`) with colon (`:`) between labels is not allowed. This expression could be expressed as `{ <<syntax>> }`.

=== xref:errors/gql-errors/42I11.adoc[42I11]

Status description:: error: syntax error or access rule violation - invalid name. A `{ <<tokenType>> }` name cannot be empty or contain any null-bytes: `{ <<input>> }`.

=== xref:errors/gql-errors/42I12.adoc[42I12]

Status description:: error: syntax error or access rule violation - invalid nesting of quantified path patterns. Quantified path patterns cannot be nested.

=== xref:errors/gql-errors/42I13.adoc[42I13]

Status description:: error: syntax error or access rule violation - invalid number of procedure or function arguments. The procedure or function call does not provide the required number of arguments; expected `{ <<count>>1 }` but got `{ $count2 }`. The procedure or function `{ <<procFun>> }` has the signature: `{ <<sig>> }`.

=== xref:errors/gql-errors/42I14.adoc[42I14]

Status description:: error: syntax error or access rule violation - invalid number of relationship types. Exactly one relationship type must be specified for `{ <<variable>> }`.

=== xref:errors/gql-errors/42I15.adoc[42I15]

Status description:: error: syntax error or access rule violation - invalid number of statements. Expected exactly one statement per query but got: `{ <<count>> }`.

=== xref:errors/gql-errors/42I16.adoc[42I16]

Status description:: error: syntax error or access rule violation - invalid point. Map with keys `{ <<mapKeyList>> }` is not a valid POINT. Use either Cartesian or geographic coordinates.

=== xref:errors/gql-errors/42I17.adoc[42I17]

Status description:: error: syntax error or access rule violation - invalid quantifier. A quantifier must not have a lower bound greater than the upper bound.

=== xref:errors/gql-errors/42I18.adoc[42I18]

Status description:: error: syntax error or access rule violation - invalid reference to implicitly grouped expressions. The aggregation column contains implicit grouping expressions referenced by the variables `{ <<variableList>> }`. Implicit grouping expressions are variables not explicitly declared as grouping keys.

=== xref:errors/gql-errors/42I19.adoc[42I19]

Status description:: error: syntax error or access rule violation - invalid string literal. Failed to parse string literal. The query must contain an even number of non-escaped quotes.

=== xref:errors/gql-errors/42I20.adoc[42I20]

Status description:: error: syntax error or access rule violation - invalid symbol in expression. Label expressions and relationship type expressions cannot contain `{ <<input>> }`. To express a label disjunction use `{ <<labelExpr>> }` instead.

=== xref:errors/gql-errors/42I21.adoc[42I21]

Status description:: error: syntax error or access rule violation - invalid reference to variable out of scope. Not allowed to reference `{ <<variableList>> }` from within a parenthesized/quantified path pattern like `{ <<pat>> }` in the same graph pattern.

=== xref:errors/gql-errors/42I23.adoc[42I23]

Status description:: error: syntax error or access rule violation - invalid quantified path pattern in shortest path. The `{ <<fun>> }` function cannot contain a quantified path pattern.

=== xref:errors/gql-errors/42I24.adoc[42I24]

Status description:: error: syntax error or access rule violation - invalid use of aggregate function. Aggregate expression `{ <<expr>> }` is not allowed in this context.

=== xref:errors/gql-errors/42I25.adoc[42I25]

Status description:: error: syntax error or access rule violation - invalid use of `CALL IN TRANSACTIONS`. `CALL { ... } IN TRANSACTIONS` is not supported after a write clause.

=== xref:errors/gql-errors/42I26.adoc[42I26]

Status description:: error: syntax error or access rule violation - invalid `DELETE`. `DELETE ...` does not support removing labels from a node. Use `REMOVE ...` instead.

=== xref:errors/gql-errors/42I27.adoc[42I27]

Status description:: error: syntax error or access rule violation - invalid use of `DISTINCT` with non-aggregate function. `DISTINCT` cannot be used with the `{ <<fun>> }` function.

=== xref:errors/gql-errors/42I28.adoc[42I28]

Status description:: error: syntax error or access rule violation - invalid use of importing `WITH`. Importing `WITH` can consist only of direct references to outside variables. `{ <<input>> }` is not allowed.

=== xref:errors/gql-errors/42I29.adoc[42I29]

Status description:: error: syntax error or access rule violation - invalid use of `IS`. The `IS` keyword cannot be used together with multiple labels in `{ <<input>> }`. Rewrite the expression as `{ <<replacement>> }`.

=== xref:errors/gql-errors/42I30.adoc[42I30]

Status description:: error: syntax error or access rule violation - invalid use of label expressions. Label expressions cannot be used in `{ <<expr>> }`.

=== xref:errors/gql-errors/42I31.adoc[42I31]

Status description:: error: syntax error or access rule violation - invalid use of `MATCH`. `MATCH ...` cannot directly follow an `OPTIONAL MATCH ...`. Use a `WITH` clause between them.

=== xref:errors/gql-errors/42I32.adoc[42I32]

Status description:: error: syntax error or access rule violation - invalid use of node and relationship pattern predicate. Node and relationship pattern predicates cannot be used in `{ <<context>> }`. They can only be used in a `MATCH` clause or inside a pattern comprehension.

=== xref:errors/gql-errors/42I33.adoc[42I33]

Status description:: error: syntax error or access rule violation - invalid use of `NOT NULL`. Closed Dynamic Union types cannot be appended with `NOT NULL`, specify `NOT NULL` on inner types instead.

=== xref:errors/gql-errors/42I34.adoc[42I34]

Status description:: error: syntax error or access rule violation - invalid use of pattern expression. A pattern expression can only be used to test the existence of a pattern. Use a pattern comprehension instead.

=== xref:errors/gql-errors/42I35.adoc[42I35]

Status description:: error: syntax error or access rule violation - invalid use of relationship type expression. Relationship type expressions can only be used in `MATCH ...`.

=== xref:errors/gql-errors/42I36.adoc[42I36]

Status description:: error: syntax error or access rule violation - invalid use of `REPORT STATUS`. `REPORT STATUS` can only be used when specifying `ON ERROR CONTINUE` or `ON ERROR BREAK`.

=== xref:errors/gql-errors/42I37.adoc[42I37]

Status description:: error: syntax error or access rule violation - invalid use of `RETURN *`. `RETURN *` is not allowed when there are no variables in scope.

=== xref:errors/gql-errors/42I38.adoc[42I38]

Status description:: error: syntax error or access rule violation - invalid use of `RETURN`. `RETURN ...` can only be used at the end of a query or subquery.

=== xref:errors/gql-errors/42I39.adoc[42I39]

Status description:: error: syntax error or access rule violation - invalid use of shortest path function. Mixing the `{ <<fun>> }` function with path selectors or explicit match modes is not allowed.

=== xref:errors/gql-errors/42I40.adoc[42I40]

Status description:: error: syntax error or access rule violation - invalid use of `UNION` and `UNION ALL`. `UNION` and `UNION ALL` cannot be combined.

=== xref:errors/gql-errors/42I41.adoc[42I41]

Status description:: error: syntax error or access rule violation - invalid use of variable length relationship. Variable length relationships cannot be used in `{ <<value>> }`.

=== xref:errors/gql-errors/42I42.adoc[42I42]

Status description:: error: syntax error or access rule violation - invalid use of `YIELD`. Cannot use `YIELD` on a call to a void procedure.

=== xref:errors/gql-errors/42I43.adoc[42I43]

Status description:: error: syntax error or access rule violation - invalid use of `YIELD *`. `YIELD *` can only be used with a standalone procedure call.

=== xref:errors/gql-errors/42I45.adoc[42I45]

Status description:: error: syntax error or access rule violation - invalid use of multiple path patterns. Multiple path patterns cannot be used in the same clause in combination with a selective path selector. `{ <<action>> }`

=== xref:errors/gql-errors/42I46.adoc[42I46]

Status description:: error: syntax error or access rule violation - invalid use of a node pattern pair. Node pattern pairs are only supported for quantified path patterns.

=== xref:errors/gql-errors/42I47.adoc[42I47]

Status description:: error: syntax error or access rule violation - parser error. Parser Error: `{ <<msg>> }`.

=== xref:errors/gql-errors/42I48.adoc[42I48]

Status description:: error: syntax error or access rule violation - invalid use of a subquery in MERGE. Subqueries are not allowed in a MERGE clause.

=== xref:errors/gql-errors/42I49.adoc[42I49]

Status description:: error: syntax error or access rule violation - invalid inequality operator. Unknown inequality operator `!=`. The operator for inequality in Cypher is `<>`.

=== xref:errors/gql-errors/42I50.adoc[42I50]

Status description:: error: syntax error or access rule violation - token name too long. Invalid input `{ <<input>> }..`. A `{ <<tokenType>> }` name cannot be longer than `{ <<value>> }`.

=== xref:errors/gql-errors/42I51.adoc[42I51]

Status description:: info: invalid call signature. The procedure or function `{ <<procFun>> }` must have the signature: `{ <<sig>> }`.

=== xref:errors/gql-errors/42I52.adoc[42I52]

Status description:: error: syntax error or access rule violation - no longer valid syntax. `{ <<msg>> }`

=== xref:errors/gql-errors/42I53.adoc[42I53]

Status description:: error: syntax error or access rule violation - unsupported coordinate type. Unknown coordinate type: `{ <<input>> }`.

=== xref:errors/gql-errors/42I54.adoc[42I54]

Status description:: error: syntax error or access rule violation - invalid use of `INSERT`. `{ <<cause>> }` is not allowed in `INSERT`. Use `CREATE` or `{ <<replacement>> }`.

=== xref:errors/gql-errors/42I55.adoc[42I55]

Status description:: error: syntax error or access rule violation - invalid use of dynamic label or type. Dynamic `{ <<tokenType>> }` using `$any()` are not allowed in `{ <<clause>> }`.

=== xref:errors/gql-errors/42I56.adoc[42I56]

Status description:: error: syntax error or access rule violation - invalid relationship direction. Only directed relationships are supported in `{ <<clause>>}`.

=== xref:errors/gql-errors/42I57.adoc[42I57]

Status description:: error: syntax error or access rule violation - invalid query ending. `{<<exprType>>}` cannot contain a query ending with `{<<clause>>}`.

=== xref:errors/gql-errors/42I58.adoc[42I58]

Status description:: error: syntax error or access rule violation - invalid entity reference. Entity, `{<<expr>>}`, cannot be created and referenced in the same clause.

=== xref:errors/gql-errors/42I59.adoc[42I59]

Status description:: error: syntax error or access rule violation - dynamic entity type not allowed. Dynamic label and types are only allowed in `{ <<clauseList>> }` clauses.

=== xref:errors/gql-errors/42I60.adoc[42I60]

Status description:: error: syntax error or access rule violation - invalid glob escaping. Each part of the glob (a block of text up until a dot) must either be fully escaped or not escaped at all.

=== xref:errors/gql-errors/42I61.adoc[42I61]

Status description:: error: syntax error or access rule violation - missing LOOKUP INDEX function name. Missing function name for the LOOKUP INDEX.

=== xref:errors/gql-errors/42I62.adoc[42I62]

Status description:: error: syntax error or access rule violation - unsupported distance metric. Unknown distance metric:  `{ <<input>> }`.

=== xref:errors/gql-errors/42I63.adoc[42I63]

Status description:: error: syntax error or access rule violation - wrong subclause order. `ORDER BY`, `{ <<clause>> }` and `LIMIT` can only be used in this order in `RETURN`.

=== xref:errors/gql-errors/42I64.adoc[42I64]

Status description:: error: syntax error or access rule violation - unsupported operation. `{ <<msg>> }` currently not supported after `+NEXT+` `{ <<context>> }`.

[role=label--new-2025.09]
=== xref:errors/gql-errors/42I65.adoc[42I65]

Status description:: error: syntax error or access rule violation - invalid pattern character. An invalid character is used in the pattern. Verify that all characters are supported by `{ <<valueType>> }`.

[role=label--new-2025.09]
=== xref:errors/gql-errors/42I66.adoc[42I66]

Status description:: error: syntax error or access rule violation - pattern parsing failed. Pattern parsing failed. Make sure that an even number of escapes are used in the pattern.

[role=label--new-2025.09]
=== xref:errors/gql-errors/42I67.adoc[42I67]

Status description:: error: syntax error or access rule violation - unsupported language feature. The query is a valid `CYPHER { <<feat>>2 }` query, but it is run in `CYPHER { <<feat>>1 }`. Consider changing the database default Cypher version using `ALTER DATABASE SET DEFAULT LANGUAGE` or prefix the query with `CYPHER { <<feat>>2 }`.

[role=label--new-2025.10]
=== xref:errors/gql-errors/42I68.adoc[42I68]

Status description:: error: syntax error or access rule violation - mismatched pattern. Pattern, `{ <<input>>1 }`, does not match input, `{ <<input>>2 }`. Verify that the pattern is valid for constructing `{ <<valueType>> }`.

[role=label--changed-2025.03]
=== xref:errors/gql-errors/42N00.adoc[42N00]

Status description:: error: syntax error or access rule violation - graph reference not found. A graph reference with the name `{ <<db>> }` was not found. Verify that the spelling is correct.

=== xref:errors/gql-errors/42N01.adoc[42N01]

Status description:: error: syntax error or access rule violation - no such constituent graph exists in composite database. The constituent graph `{ <<graph>> }` was not found in the in composite database `{ <<db>> }`. Verify that the spelling is correct.

=== xref:errors/gql-errors/42N02.adoc[42N02]

Status description:: error: syntax error or access rule violation - writing in read access mode. Writing in read access mode not allowed.

=== xref:errors/gql-errors/42N03.adoc[42N03]

Status description:: error: syntax error or access rule violation - writing to multiple graphs. Writing to multiple graphs in the same transaction is not allowed. Use `CALL IN TRANSACTION` or create separate transactions in your application.

=== xref:errors/gql-errors/42N04.adoc[42N04]

Status description:: error: syntax error or access rule violation - unsupported access of composite database. Failed to access database identified by `{ <<db>>1 }` while connected to session database `{ $db2 }`. Connect to `{ $db3 }` directly.

=== xref:errors/gql-errors/42N05.adoc[42N05]

Status description:: error: syntax error or access rule violation - unsupported access of standard database. Failed to access database identified by `{ <<db>>1 }` while connected to composite session database `{ $db2 }`. Connect to `{ $db3 }` directly or create an alias in the composite database.

=== xref:errors/gql-errors/42N06.adoc[42N06]

Status description:: error: syntax error or access rule violation - unsupported action on composite database. `{ <<action>> }` is not supported on composite databases.

=== xref:errors/gql-errors/42N07.adoc[42N07]

Status description:: error: syntax error or access rule violation - variable shadowing. The variable `{ <<variable>> }` is shadowing a variable with the same name from the outer scope and needs to be renamed.

[role=label--changed-2025.03]
=== xref:errors/gql-errors/42N08.adoc[42N08]

Status description:: error: syntax error or access rule violation - no such procedure. The procedure `{ <<procFun>> }` was not found. Verify that the spelling is correct.

=== xref:errors/gql-errors/42N09.adoc[42N09]

Status description:: error: syntax error or access rule violation - no such user. A user with the name `{ <<user>> }` was not found. Verify that the spelling is correct.

=== xref:errors/gql-errors/42N0A.adoc[42N0A]

Status description:: error: syntax error or access rule violation - invalid shard target. `{ <<action>> }` is not allowed with a shard target. Connect to `{ <<db>>1 }` in order to read or write data from `{ db2 }`.

=== xref:errors/gql-errors/42N0B.adoc[42N0B]

Status description:: error: syntax error or access rule violation - cannot replace sharded database. The database identified by `{ <<db>>1 }` is sharded. Drop the database `{ <<db>>2 }` before recreating.

=== xref:errors/gql-errors/42N10.adoc[42N10]

Status description:: error: syntax error or access rule violation - no such role. A role with the name `{ <<role>> }` was not found. Verify that the spelling is correct.

[role=label--changed-2025.05]
=== xref:errors/gql-errors/42N11.adoc[42N11]

Status description:: error: syntax error or access rule violation - graph reference already exists. A graph reference with the name `{ <<dbList>> }` already exists.

=== xref:errors/gql-errors/42N12.adoc[42N12]

Status description:: error: syntax error or access rule violation - user already exists. A user with the name `{ <<user>> }` already exists.

=== xref:errors/gql-errors/42N13.adoc[42N13]

Status description:: error: syntax error or access rule violation - role already exists. A role with the name `{ <<role>> }` already exists.

=== xref:errors/gql-errors/42N14.adoc[42N14]

Status description:: error: syntax error or access rule violation - invalid use of command. `{ <<clause>> }` cannot be used together with `{ <<cmd>> }`.

=== xref:errors/gql-errors/42N15.adoc[42N15]

Status description:: error: syntax error or access rule violation - invalid use of reserved keyword. `{ <<syntax>> }` is a reserved keyword and cannot be used in this place.

=== xref:errors/gql-errors/42N16.adoc[42N16]

Status description:: error: syntax error or access rule violation - unsupported index or constraint. Only single property `{ <<idxType>> }` are supported.

=== xref:errors/gql-errors/42N17.adoc[42N17]

Status description:: error: syntax error or access rule violation - unsupported request. `{ <<input>> }` is not allowed on the system database.

=== xref:errors/gql-errors/42N18.adoc[42N18]

Status description:: error: syntax error or access rule violation - read-only database. The database is in read-only mode.

=== xref:errors/gql-errors/42N19.adoc[42N19]

Status description:: error: syntax error or access rule violation - duplicate clause. Duplicate `{ <<syntax>> }` clause.

=== xref:errors/gql-errors/42N20.adoc[42N20]

Status description:: error: syntax error or access rule violation - empty list range operator. The list range operator `[ ]` cannot be empty.

=== xref:errors/gql-errors/42N21.adoc[42N21]

Status description:: error: syntax error or access rule violation - unaliased return item. Expression in `{ <<clause>> }` must be aliased (use AS).

=== xref:errors/gql-errors/42N22.adoc[42N22]

Status description:: error: syntax error or access rule violation - single return column required. A `COLLECT` subquery must end with a single return column.

=== xref:errors/gql-errors/42N23.adoc[42N23]

Status description:: error: syntax error or access rule violation - missing reference to aggregation function. The aggregating function must be included in the `{ <<clause>> }` clause for use in `ORDER BY ...`.

=== xref:errors/gql-errors/42N24.adoc[42N24]

Status description:: error: syntax error or access rule violation - missing `WITH`. A `WITH` clause is required between `{ <<input>>1 }` and `{ $input2 }`.

=== xref:errors/gql-errors/42N25.adoc[42N25]

Status description:: error: syntax error or access rule violation - missing `YIELD`. Procedure call inside a query does not support naming results implicitly. Use `YIELD` instead.

=== xref:errors/gql-errors/42N26.adoc[42N26]

Status description:: error: syntax error or access rule violation - multiple join hints on same variable. Multiple join hints for the same variable `{ <<variable>> }` are not supported.

=== xref:errors/gql-errors/42N28.adoc[42N28]

Status description:: error: syntax error or access rule violation - patterns or variables not statically inferrable. Only statically inferrable patterns and variables are allowed in `{ <<input>> }`.

=== xref:errors/gql-errors/42N29.adoc[42N29]

Status description:: error: syntax error or access rule violation - unbound variables in pattern expression. Pattern expressions are not allowed to introduce new variables: `{ <<variable>> }`.

=== xref:errors/gql-errors/42N31.adoc[42N31]

Status description:: error: syntax error or access rule violation - specified number out of range. Expected `{ <<component>> }` to be `{ <<valueType>> }` in the range `{ <<lower>> }` to `{ <<upper>> }` but found `{ <<value>> }`.

=== xref:errors/gql-errors/42N32.adoc[42N32]

Status description:: error: syntax error or access rule violation - invalid use of parameter map. Parameter maps cannot be used in `{ <<keyword>> }` patterns. Use a literal map instead.

=== xref:errors/gql-errors/42N34.adoc[42N34]

Status description:: error: syntax error or access rule violation - path bound in quantified path pattern. Path cannot be bound in a quantified path pattern.

=== xref:errors/gql-errors/42N35.adoc[42N35]

Status description:: error: syntax error or access rule violation - unsupported path selector in path pattern. The path selector `{ <<selector>> }` is not supported within quantified or parenthesized path patterns.

=== xref:errors/gql-errors/42N36.adoc[42N36]

Status description:: error: syntax error or access rule violation - procedure call without parentheses. Procedure call is missing parentheses.

=== xref:errors/gql-errors/42N37.adoc[42N37]

Status description:: error: syntax error or access rule violation - invalid use of relationship pattern predicates in variable length relationships. Relationship pattern predicates cannot be use in variable length relationships.

=== xref:errors/gql-errors/42N38.adoc[42N38]

Status description:: error: syntax error or access rule violation - duplicate return item name. Return items must have unique names.

[role=label--changed-2025.03]
=== xref:errors/gql-errors/42N39.adoc[42N39]

Status description:: error: syntax error or access rule violation - incompatible return column names. All `{ <<context>> }` must have the same return column names. Use `AS` to ensure columns have the same name.

=== xref:errors/gql-errors/42N3A.adoc[42N3A]

Status description:: error: syntax error or access rule violation - incompatible conditional query. All `{ <<context>> }` need to either return rows or update the graph.

=== xref:errors/gql-errors/42N3B.adoc[42N3B]

Status description:: error: syntax error or access rule violation - incompatible number of return columns. All `{ <<context>> }` must return the same number of columns.

=== xref:errors/gql-errors/42N3C.adoc[42N3C]

Status description:: error: syntax error or access rule violation - invalid use of `CALL { ... }`. Not possible to enclose `{ <<clause>> }` in `CALL { ... }`. Use `CALL () { ... }` instead.

=== xref:errors/gql-errors/42N40.adoc[42N40]

Status description:: error: syntax error or access rule violation - single relationship pattern required. The `{ <<fun>> }` function must contain one relationship pattern.

=== xref:errors/gql-errors/42N41.adoc[42N41]

Status description:: error: syntax error or access rule violation - missing `|-expression`. The reduce function requires a `| expression` after the accumulator.

=== xref:errors/gql-errors/42N42.adoc[42N42]

Status description:: error: syntax error or access rule violation - unsupported sub-path binding. Sub-path assignment is not supported.

=== xref:errors/gql-errors/42N44.adoc[42N44]

Status description:: error: syntax error or access rule violation - inaccessible variable. It is not possible to access the variable `{ <<variable>> }` declared before the `{ <<clause>> }` clause when using `DISTINCT` or an aggregation.

=== xref:errors/gql-errors/42N45.adoc[42N45]

Status description:: error: syntax error or access rule violation - unexpected end of input. Unexpected end of input, expected `CYPHER`, `EXPLAIN`, `PROFILE` or a query.

=== xref:errors/gql-errors/42N47.adoc[42N47]

Status description:: error: syntax error or access rule violation - invalid use of `UNION` and `CALL IN TRANSACTIONS`. `CALL { ... } IN TRANSACTIONS` is not supported in `... UNION ...`.

=== xref:errors/gql-errors/42N48.adoc[42N48]

Status description:: error: syntax error or access rule violation - no such function. The function `{ <<fun>> }` was not found. Verify that the spelling is correct.

=== xref:errors/gql-errors/42N49.adoc[42N49]

Status description:: error: syntax error or access rule violation - unsupported normal form. Unknown Normal Form: `{ <<input>> }`.

=== xref:errors/gql-errors/42N50.adoc[42N50]

Status description:: error: syntax error or access rule violation - procedure return column not defined. The procedure return column `{ <<variable>> }` is not defined for this procedure. Verify that the spelling is correct.

=== xref:errors/gql-errors/42N51.adoc[42N51]

Status description:: error: syntax error or access rule violation - invalid parameter. Invalid parameter `{ <<param>> }`.

=== xref:errors/gql-errors/42N52.adoc[42N52]

Status description:: error: syntax error or access rule violation - invalid value type. `{ <<input>> }` is not a recognized Cypher type.

=== xref:errors/gql-errors/42N53.adoc[42N53]

Status description:: error: syntax error or access rule violation - unsafe usage of repeatable elements. The quantified path pattern may yield an infinite number of rows under match mode `REPEATABLE ELEMENTS`. Add an upper bound to the quantified path pattern.

=== xref:errors/gql-errors/42N54.adoc[42N54]

Status description:: error: syntax error or access rule violation - unsupported match mode. The match mode `{ <<matchMode>> }` is not supported.

=== xref:errors/gql-errors/42N56.adoc[42N56]

Status description:: error: syntax error or access rule violation - unsupported use of properties. Properties are not supported in the `{ <<fun>> }` function.

=== xref:errors/gql-errors/42N57.adoc[42N57]

Status description:: error: syntax error or access rule violation - invalid use of data-modifications in expressions. `{ <<expr>> }` cannot contain any updating clauses.

=== xref:errors/gql-errors/42N58.adoc[42N58]

Status description:: error: syntax error or access rule violation - unsupported use of nesting. Nested `CALL { ... } IN TRANSACTIONS` is not supported.

=== xref:errors/gql-errors/42N59.adoc[42N59]

Status description:: error: syntax error or access rule violation - variable already defined. Variable `{ <<variable>> }` already declared.

=== xref:errors/gql-errors/42N62.adoc[42N62]

Status description:: error: syntax error or access rule violation - variable not defined. Variable `{ <<variable>> }` not defined.

=== xref:errors/gql-errors/42N63.adoc[42N63]

Status description:: error: syntax error or access rule violation - inner type with different nullability. All inner types in a Closed Dynamic Union must be nullable, or be appended with `NOT NULL`.

=== xref:errors/gql-errors/42N64.adoc[42N64]

Status description:: error: syntax error or access rule violation - at least one node or relationship required. A quantified or parenthesized path pattern must have at least one node or relationship pattern.

=== xref:errors/gql-errors/42N65.adoc[42N65]

Status description:: error: syntax error or access rule violation - node variable not bound. The `{ <<fun>> }` function requires bound node variables when it is not part of a `MATCH ...`.

=== xref:errors/gql-errors/42N66.adoc[42N66]

Status description:: error: syntax error or access rule violation - relationship variable already bound. Bound relationships are not allowed in calls to the `{ <<fun>> }` function.

=== xref:errors/gql-errors/42N68.adoc[42N68]

Status description:: error: syntax error or access rule violation - duplicate variable definition. Variables cannot be defined more than once in a `{ <<clause>> }` clause.

=== xref:errors/gql-errors/42N69.adoc[42N69]

Status description:: error: syntax error or access rule violation - function not allowed inside expression. The `{ <<fun>> }` function is only allowed as a top-level element and not inside an `{ <<expr>> }`.

=== xref:errors/gql-errors/42N70.adoc[42N70]

Status description:: error: syntax error or access rule violation - function without required WHERE clause. The function `{ <<fun>> }` requires a WHERE clause.

=== xref:errors/gql-errors/42N71.adoc[42N71]

Status description:: error: syntax error or access rule violation - incomplete query. A query must conclude with a `RETURN` clause, a `FINISH` clause, an update clause, a unit subquery call, or a procedure call without a `YIELD` clause.

=== xref:errors/gql-errors/42N72.adoc[42N72]

Status description:: error: syntax error or access rule violation - graph function only supported on composite databases. Calling graph functions is only supported on composite databases. Use the name directly or connect to a composite database with the desired constituents.

=== xref:errors/gql-errors/42N73.adoc[42N73]

Status description:: error: syntax error or access rule violation - invalid placement of `USE` clause. The `USE` clause must be the first clause of a query or an operand to `... UNION ...` . In a `CALL` sub-query, it can also be the second clause if the first clause is an importing `WITH`.

=== xref:errors/gql-errors/42N74.adoc[42N74]

Status description:: error: syntax error or access rule violation - invalid nested USE clause. Failed to access `{ <<db>>1 }` and `{ $db2 }`. Child USE clauses must target the same graph as their parent query. Run in separate (sub)queries instead.

=== xref:errors/gql-errors/42N75.adoc[42N75]

Status description:: error: syntax error or access rule violation - invalid use of graph function. A call to the graph function `{ <<fun>> }` is only allowed as the top-level argument of a `USE` clause.

=== xref:errors/gql-errors/42N76.adoc[42N76]

Status description:: error: syntax error or access rule violation - unfulfillable hints. The hint(s) `{ <<hintList>> }` cannot be fulfilled.

=== xref:errors/gql-errors/42N77.adoc[42N77]

Status description:: error: syntax error or access rule violation - missing hint predicate. The hint `{ <<hint>> }` cannot be fulfilled. The query does not contain a compatible predicate for `{ <<entityType>> }` on `{ <<variable>> }`.

=== xref:errors/gql-errors/42N78.adoc[42N78]

Status description:: error: syntax error or access rule violation - variable already bound. Node `{ <<variable>> }` has already been bound and cannot be modified by the `{ <<clause>> }` clause.

=== xref:errors/gql-errors/42N81.adoc[42N81]

Status description:: error: syntax error or access rule violation - missing request parameter. Expected `{ <<param>> }`, but got `{ <<paramList>> }`.

=== xref:errors/gql-errors/42N82.adoc[42N82]

Status description:: error: syntax error or access rule violation - cannot drop database with aliases. The database identified by `{ <<db>> }` has one or more aliases. Drop the aliases `{ <<aliasList>> }` before dropping the database.

=== xref:errors/gql-errors/42N83.adoc[42N83]

Status description:: error: syntax error or access rule violation - impersonation disallowed while password change required. Cannot impersonate a user while password change required.

=== xref:errors/gql-errors/42N84.adoc[42N84]

Status description:: error: syntax error or access rule violation - `TERMINATE TRANSACTION` misses `YIELD` clause. `WHERE` clause without `YIELD` clause. Use `TERMINATE TRANSACTION ... YIELD ... WHERE ...`.

=== xref:errors/gql-errors/42N85.adoc[42N85]

Status description:: error: syntax error or access rule violation - cannot specify both allowed and denied databases. Allowed and denied database options are mutually exclusive.

=== xref:errors/gql-errors/42N86.adoc[42N86]

Status description:: error: syntax error or access rule violation - wildcard in parameter. `{ <<syntax>> }` failed. Parameterized database and graph names do not support wildcards.

=== xref:errors/gql-errors/42N87.adoc[42N87]

Status description:: error: syntax error or access rule violation - database or alias with similar name exists. The database or alias name `{ <<db>>1 }` conflicts with the name `{ <<db>>2 }` of an existing database or alias.

=== xref:errors/gql-errors/42N88.adoc[42N88]

Status description:: error: syntax error or access rule violation - cannot grant privilege. Permission cannot be granted for `REMOVE IMMUTABLE PRIVILEGE`.

=== xref:errors/gql-errors/42N89.adoc[42N89]

Status description:: error: syntax error or access rule violation - invalid driver settings map. Failed evaluating the given driver settings. `{ <<cause>> }`

=== xref:errors/gql-errors/42N90.adoc[42N90]

Status description:: error: syntax error or access rule violation - cannot alter immutable composite database. Composite databases cannot be altered (database: `{ <<db>> }`).

=== xref:errors/gql-errors/42N92.adoc[42N92]

Status description:: error: syntax error or access rule violation - cannot combine old and new auth provider syntax. Cannot combine old and new auth syntax for the same auth provider.

=== xref:errors/gql-errors/42N94.adoc[42N94]

Status description:: error: syntax error or access rule violation - incomplete `ALTER USER` command. 'ALTER USER' requires at least one clause.

=== xref:errors/gql-errors/42N95.adoc[42N95]

Status description:: error: syntax error or access rule violation - provider-id combination already exists. The combination of provider and id is already in use.

=== xref:errors/gql-errors/42N96.adoc[42N96]

Status description:: error: syntax error or access rule violation - invalid user configuration. User has no auth provider. Add at least one auth provider for the user or consider suspending them.

=== xref:errors/gql-errors/42N97.adoc[42N97]

Status description:: error: syntax error or access rule violation - missing mandatory auth clause. Clause `{ <<clause>> }` is mandatory for auth provider `{ <<auth>> }`.

=== xref:errors/gql-errors/42N98.adoc[42N98]

Status description:: error: syntax error or access rule violation - cannot modify own user. Cannot modify the user record of the current user.

=== xref:errors/gql-errors/42N99.adoc[42N99]

Status description:: error: syntax error or access rule violation - cannot delete own user. Cannot delete the user record of the current user.

=== xref:errors/gql-errors/42NA0.adoc[42NA0]

Status description:: error: syntax error or access rule violation - operations must be executed on constituent. Query contains operations that must be executed on the constituent.

=== xref:errors/gql-errors/42NA1.adoc[42NA1]

Status description:: error: syntax error or access rule violation - graph access operations on composite database. Graph access operations are not supported on composite databases.

=== xref:errors/gql-errors/42NA2.adoc[42NA2]

Status description:: error: syntax error or access rule violation - database operations on composite database. Database operations are not supported on composite databases.

=== xref:errors/gql-errors/42NA3.adoc[42NA3]

Status description:: error: syntax error or access rule violation - schema operations on composite database. Schema operations are not supported on composite databases.

=== xref:errors/gql-errors/42NA4.adoc[42NA4]

Status description:: error: syntax error or access rule violation - transaction operations on composite database. Transaction operations are not supported on composite databases.

=== xref:errors/gql-errors/42NA5.adoc[42NA5]

Status description:: error: syntax error or access rule violation - accessing multiple graphs only supported on composite databases. Accessing multiple graphs in the same query is only supported on composite databases. Connect to a composite database with the desired constituents.

=== xref:errors/gql-errors/42NA6.adoc[42NA6]

Status description:: error: syntax error or access rule violation - invalid alias target. Aliases are not allowed to target composite databases.

=== xref:errors/gql-errors/42NA7.adoc[42NA7]

Status description:: error: syntax error or access rule violation - referenced database not found. No database is corresponding to `{ <<db>> }`. Verify that the elementId is correct.

=== xref:errors/gql-errors/42NA8.adoc[42NA8]

Status description:: error: syntax error or access rule violation - invalid reference in command. Invalid reference in command `{ <<cmd>> }`.

=== xref:errors/gql-errors/42NA9.adoc[42NA9]

Status description:: error: syntax error or access rule violation - system database procedure rules. The system database supports a restricted set of Cypher clauses. The supported clause structure for procedure calls is: `CALL`, `YIELD`, `RETURN`. `YIELD` and `RETURN` clauses are optional. The order of the clauses is fixed and each can only occur once.

=== xref:errors/gql-errors/42NAA.adoc[42NAA]

Status description:: error: syntax error or access rule violation - incorrectly formatted graph reference. Incorrectly formatted graph reference `{ <<input>> }`. Expected a single quoted or unquoted identifier. Separate name parts should not be quoted individually.

[role=label--new-2025.11]
<<<<<<< HEAD
=== xref:errors/gql-errors/42NAC.adoc[42NAC]

Status description:: error: syntax error or access rule violation  - invalid `CREATE DATABASE` statement. The backup metadata script contains an invalid or missing `CREATE DATABASE` statement. The metadata script must contain exactly one `CREATE DATABASE` statement and it must use the parameter `$database`.
=======
=== xref:errors/gql-errors/42NAB.adoc[42NAB]

Status description:: error: syntax error or access rule violation - not supported standalone call. `WHERE` is not supported in a standalone call. Use `CALL ... YIELD ... WHERE ... RETURN ...` instead.
>>>>>>> 798f0d36

=== xref:errors/gql-errors/42NFC.adoc[42NFC]

Status description:: error: syntax error or access rule violation - auth info validation error. Authentication and/or authorization could not be validated. See security logs for details.

=== xref:errors/gql-errors/42NFD.adoc[42NFD]

Status description:: error: syntax error or access rule violation - credentials expired. Permission denied. The credentials you provided were valid, but must be changed before you can use this instance.

=== xref:errors/gql-errors/42NFE.adoc[42NFE]

Status description:: error: syntax error or access rule violation - auth info expired. Authentication and/or authorization info expired.

=== xref:errors/gql-errors/42NFF.adoc[42NFF]

Status description:: error: syntax error or access rule violation - permission/access denied. Access denied, see the security logs for details.


[[general-processing-exceptions]]
== General processing exceptions

General processing exceptions occur when there is a general processing error, such as an internal error, deadlock, execution failure, invalid server state transition, constraint creation or drop failure, etc.

=== xref:errors/gql-errors/50N00.adoc[50N00]

Status description:: error: general processing exception - internal error. Internal exception raised `{ <<msgTitle>> }`: `{ <<msg>> }`

=== xref:errors/gql-errors/50N05.adoc[50N05]

Status description:: error: general processing exception - deadlock detected. Deadlock detected while trying to acquire locks. See log for more details.

=== xref:errors/gql-errors/50N06.adoc[50N06]

Status description:: error: general processing exception - remote execution client error. Remote execution failed. See cause for more details.

=== xref:errors/gql-errors/50N07.adoc[50N07]

Status description:: error: general processing exception - execution failed. Execution failed. See cause and debug log for details.

=== xref:errors/gql-errors/50N09.adoc[50N09]

Status description:: error: general processing exception - invalid server state transition. The server transitioned into a server state that is not valid in the current context: `{ <<boltServerState>> }`.

=== xref:errors/gql-errors/50N10.adoc[50N10]

Status description:: error: general processing exception - index drop failed. Unable to drop `{ <<idxDescrOrName>> }`.

=== xref:errors/gql-errors/50N11.adoc[50N11]

Status description:: error: general processing exception - constraint creation failed. Unable to create `{ <<constrDescrOrName>> }`.

=== xref:errors/gql-errors/50N12.adoc[50N12]

Status description:: error: general processing exception - constraint drop failed. Unable to drop `{ <<constrDescrOrName>> }`.

=== xref:errors/gql-errors/50N13.adoc[50N13]

Status description:: error: general processing exception - constraint validation error. Unable to validate constraint `{ <<constrDescrOrName>> }`.

=== xref:errors/gql-errors/50N14.adoc[50N14]

Status description:: error: general processing exception - constraint violation. A constraint imposed by the database was violated.

=== xref:errors/gql-errors/50N15.adoc[50N15]

Status description:: error: general processing exception - unsupported index operation. The system attemped to execute an unsupported operation on index `{ <<idx>> }`. See debug.log for more information.

=== xref:errors/gql-errors/50N16.adoc[50N16]

Status description:: error: general processing exception - remote execution transient error. Remote execution failed. See cause for more details.

=== xref:errors/gql-errors/50N17.adoc[50N17]

Status description:: error: general processing exception - remote execution database error. Remote execution failed. See cause for more details.

=== xref:errors/gql-errors/50N18.adoc[50N18]

Status description:: error: general processing exception - shard execution transient error. Communication with shard `{ <<graph>> }` failed. See cause for more details.

=== xref:errors/gql-errors/50N19.adoc[50N19]

Status description:: error: general processing exception - shard execution database error. Communication with shard `{ <<graph>> }` failed. See cause for more details.

=== xref:errors/gql-errors/50N20.adoc[50N20]

Status description:: error: general processing exception - shard execution client error. Communication with shard `{ <<graph>> }` failed. See cause for more details.

=== xref:errors/gql-errors/50N21.adoc[50N21]

Status description:: error: general processing exception - no such schema descriptor. The `{ <<schemaDescrType>> }` was not found for `{ <<schemaDescr>> }`. Verify that the spelling is correct.

=== xref:errors/gql-errors/50N23.adoc[50N23]

Status description:: error: general processing exception - transaction retry aborted. Transaction retry aborted after `{ <<count>> }` attempts. Retry timed out with a maximum retry duration of `{ <<timeAmount>> }` `{ <<timeUnit>> }`.

[role=label--new-2025.11]
<<<<<<< HEAD
=== xref:errors/gql-errors/50N26.adoc[50N26]

Status description:: error: general processing exception - invalid backup metadata script. The backup metadata script contains invalid syntax.
=======
=== xref:errors/gql-errors/50N24.adoc[50N24]

Status description:: error: general processing exception - sharded properties transaction handling database error. Unexpected exception while getting transaction state.

[role=label--new-2025.11]
=== xref:errors/gql-errors/50N25.adoc[50N25]

Status description:: error: general processing exception - sharded properties transaction handling client error. Unexpected exception while getting transaction state.
>>>>>>> 798f0d36

=== xref:errors/gql-errors/50N42.adoc[50N42]

Status description:: error: general processing exception - unexpected error. Unexpected error has occurred. See debug log for details.


[[system-configuration-or-operation-exceptions]]
== System configuration or operation exceptions

System configuration or operation exception errors occur when there is an error in the system configuration or operation, such as procedure registration failure, a missing class field annotation, an unsupported injectable component type, duplicate field names, invalid map key type, etc.

=== xref:errors/gql-errors/51N00.adoc[51N00]

Status description:: error: system configuration or operation exception - procedure registration error. Failed to register procedure/function.

=== xref:errors/gql-errors/51N01.adoc[51N01]

Status description:: error: system configuration or operation exception - class field annotation should be public, non-final, and non-static. The field `{ <<procField>> }` in the class `{ <<procClass>> }` is annotated as a `@Context` field, but it is declared as static. `@Context` fields must be public, non-final and non-static.

=== xref:errors/gql-errors/51N02.adoc[51N02]

Status description:: error: system configuration or operation exception - unsupported injectable component type. Unable to set up injection for procedure `{ <<procClass>> }`. The field `{ <<procField>> }` has type `{ <<procFieldType>> }` which is not a supported injectable component.

=== xref:errors/gql-errors/51N03.adoc[51N03]

Status description:: error: system configuration or operation exception - unable to access field. Unable to set up injection for `{ <<procClass>> }`, failed to access field `{ <<procField>> }`.

=== xref:errors/gql-errors/51N04.adoc[51N04]

Status description:: error: system configuration or operation exception - missing class field annotation. The field `{ <<procField>> }` on `{ <<procClass>> }` must be annotated as a `@Context` field in order to store its state.

=== xref:errors/gql-errors/51N05.adoc[51N05]

Status description:: error: system configuration or operation exception - class field should be public and non-final. The field `{ <<procField>> }` on `{ <<procClass>> }` must be declared non-final and public.

=== xref:errors/gql-errors/51N06.adoc[51N06]

Status description:: error: system configuration or operation exception - missing argument name. The argument at position `{ <<pos>> }` in `{ <<procMethod>> }` requires a `@Name` annotation and a non-empty name.

=== xref:errors/gql-errors/51N07.adoc[51N07]

Status description:: error: system configuration or operation exception - invalid ordering of default arguments. The `{ <<procFun>> }` contains a non-default argument after a default argument. Non-default arguments are not allowed to be positioned after default arguments.

=== xref:errors/gql-errors/51N08.adoc[51N08]

Status description:: error: system configuration or operation exception - exactly one @UserAggregationResult method and one @UserAggregationUpdate method required. The class `{ <<procClass>> }` must contain exactly one `@UserAggregationResult` method and exactly one `@UserAggregationUpdate` method.

=== xref:errors/gql-errors/51N09.adoc[51N09]

Status description:: error: system configuration or operation exception - @UserAggregationUpdate method must be public and void. The `@UserAggregationUpdate` method `{ <<procMethod>> }` of `{ <<procClass>> }` must be public and have the return type `void`.

=== xref:errors/gql-errors/51N10.adoc[51N10]

Status description:: error: system configuration or operation exception - aggregation method not public. The method `{ <<procMethod>> }` of `{ <<procClass>> }` must be public.

=== xref:errors/gql-errors/51N11.adoc[51N11]

Status description:: error: system configuration or operation exception - class not public. The class `{ <<procClass>> }` must be public.

[role=label--changed-2025.03]
=== xref:errors/gql-errors/51N12.adoc[51N12]

Status description:: error: system configuration or operation exception - class not void. The procedure `{ <<proc>> }` has zero return columns and must be defined as void.

=== xref:errors/gql-errors/51N13.adoc[51N13]

Status description:: error: system configuration or operation exception - procedure or function name already in use. Unable to register the procedure or function `{ <<procFun>> }` because the name is already in use.

=== xref:errors/gql-errors/51N14.adoc[51N14]

Status description:: error: system configuration or operation exception - duplicate field name.
The procedure `{ <<proc>> }` has a duplicate `{ <<procFieldType>> }` field, `{ <<procField>> }`.

=== xref:errors/gql-errors/51N15.adoc[51N15]

Status description:: error: system configuration or operation exception - invalid map key type. Type mismatch for map key. Required `STRING`, but found `{ <<valueType>> }`.

=== xref:errors/gql-errors/51N16.adoc[51N16]

Status description:: error: system configuration or operation exception - invalid default value type. Type mismatch for the default value. Required `{ <<valueType>> }`, but found `{ <<input>> }`.

=== xref:errors/gql-errors/51N17.adoc[51N17]

Status description:: error: system configuration or operation exception - invalid procedure or function name. Procedures and functions cannot be defined in the root namespace, or use a reserved namespace. Use the package name instead (e.g., org.example.com.`{ <<procFun>> }`)`.

=== xref:errors/gql-errors/51N18.adoc[51N18]

Status description:: error: system configuration or operation exception - invalid method return type. The method `{ <<procMethod>> }` has an invalid return type. Procedures must return a stream of records, where each record is of a defined concrete class.

=== xref:errors/gql-errors/51N20.adoc[51N20]

Status description:: error: system configuration or operation exception - cannot inject field. The field `{ <<procField>> }` is not injectable. Ensure the field is marked as public and non-final.

=== xref:errors/gql-errors/51N21.adoc[51N21]

Status description:: error: system configuration or operation exception - procedure registry is busy. The procedure registration failed because the procedure registry was busy. Try again.

=== xref:errors/gql-errors/51N22.adoc[51N22]

Status description:: error: system configuration or operation exception - exhaustive shortest path search disabled. Finding the shortest path for the given pattern requires an exhaustive search. To enable exhaustive searches, set `cypher.forbid_exhaustive_shortestpath` to false.

=== xref:errors/gql-errors/51N23.adoc[51N23]

Status description:: error: system configuration or operation exception - cyclic shortest path search disabled. Cannot find the shortest path when the start and end nodes are the same. To enable this behavior, set `dbms.cypher.forbid_shortestpath_common_nodes` to false.

=== xref:errors/gql-errors/51N24.adoc[51N24]

Status description:: error: system configuration or operation exception - insufficient resources for plan search. Could not find a query plan within given time and space limits.

=== xref:errors/gql-errors/51N25.adoc[51N25]

Status description:: error: system configuration or operation exception - database is busy. Cannot compile query due to excessive updates to indexes and constraints.

=== xref:errors/gql-errors/51N26.adoc[51N26]

Status description:: error: system configuration or operation exception - not supported in this version. `{ <<item>> }` is not available. This implementation of Cypher does not support `{ <<feat>> }`.

[role=label--changed-2025.03]
=== xref:errors/gql-errors/51N27.adoc[51N27]

Status description:: error: system configuration or operation exception - not supported in this edition. `{ <<feat>> }` is not supported in `{ <<edition>> }`.

=== xref:errors/gql-errors/51N28.adoc[51N28]

Status description:: error: system configuration or operation exception - not supported by this database. This Cypher command must be executed against the database `{ <<db>> }`.

=== xref:errors/gql-errors/51N29.adoc[51N29]

Status description:: error: system configuration or operation exception - not supported by this server. The command `{ <<cmd>> }` must be executed on the current `LEADER` server.

=== xref:errors/gql-errors/51N30.adoc[51N30]

Status description:: error: system configuration or operation exception - not supported with this configuration. `{ <<item>> }` is not supported in `{ <<context>> }`.

[role=label--changed-2025.06]
=== xref:errors/gql-errors/51N31.adoc[51N31]

Status description:: error: system configuration or operation exception - not supported. `{ <<feat>> }` is not supported in `{ <<context>> }`.

=== xref:errors/gql-errors/51N32.adoc[51N32]

Status description:: error: system configuration or operation exception - server panic. Server is in panic.

=== xref:errors/gql-errors/51N33.adoc[51N33]

Status description:: error: system configuration or operation exception - replication error. This member failed to replicate transaction, try again.

=== xref:errors/gql-errors/51N34.adoc[51N34]

Status description:: error: system configuration or operation exception - write transaction failed due to leader change. Failed to write to the database due to a cluster leader change. Retrying your request at a later time may succeed.

=== xref:errors/gql-errors/51N35.adoc[51N35]

Status description:: error: system configuration or operation exception - database location changed. The location of `{ <<db>> }` has changed while the transaction was running.

=== xref:errors/gql-errors/51N36.adoc[51N36]

Status description:: error: system configuration or operation exception - out of memory. There is not enough memory to perform the current task.

=== xref:errors/gql-errors/51N37.adoc[51N37]

Status description:: error: system configuration or operation exception - stack overflow. There is not enough stack size to perform the current task.

=== xref:errors/gql-errors/51N38.adoc[51N38]

Status description:: error: system configuration or operation exception - failed to acquire execution thread. There are insufficient threads available for executing the current task.

=== xref:errors/gql-errors/51N39.adoc[51N39]

Status description:: error: system configuration or operation exception - raft log corrupted. Expected set of files not found on disk. Please restore from backup.

=== xref:errors/gql-errors/51N40.adoc[51N40]

Status description:: error: system configuration or operation exception - unable to start database. Database `{ <<db>> }` failed to start. Try restarting it.

=== xref:errors/gql-errors/51N41.adoc[51N41]

Status description:: error: system configuration or operation exception - admin operation failed. Server or database admin operation not possible. Reason: `{ <<msg>> }`

=== xref:errors/gql-errors/51N43.adoc[51N43]

Status description:: error: system configuration or operation exception - cannot deallocate servers. Cannot deallocate server(s) `{ <<serverList>> }`.

=== xref:errors/gql-errors/51N44.adoc[51N44]

Status description:: error: system configuration or operation exception - cannot drop server. Cannot drop server `{ <<server>> }`.

=== xref:errors/gql-errors/51N45.adoc[51N45]

Status description:: error: system configuration or operation exception - cannot cordon server. Cannot cordon server `{ <<server>> }`.

=== xref:errors/gql-errors/51N46.adoc[51N46]

Status description:: error: system configuration or operation exception - cannot alter server. Cannot alter server `{ <<server>> }`.

=== xref:errors/gql-errors/51N47.adoc[51N47]

Status description:: error: system configuration or operation exception - cannot rename server. Cannot rename server `{ <<server>> }`.

=== xref:errors/gql-errors/51N48.adoc[51N48]

Status description:: error: system configuration or operation exception - cannot enable server. Cannot enable server `{ <<server>> }`.

=== xref:errors/gql-errors/51N49.adoc[51N49]

Status description:: error: system configuration or operation exception - cannot alter database. Cannot alter database `{ <<db>> }`.

=== xref:errors/gql-errors/51N50.adoc[51N50]

Status description:: error: system configuration or operation exception - cannot recreate database. Cannot recreate database `{ <<db>> }`.

=== xref:errors/gql-errors/51N51.adoc[51N51]

Status description:: error: system configuration or operation exception - cannot create database. Cannot create database `{ <<db>> }`.

[role=label--changed-2025.07]
=== xref:errors/gql-errors/51N52.adoc[51N52]

Status description:: error: system configuration or operation exception - number of primaries out of range. Cannot `{ <<action>> }` database topology.  Number of primaries `{ <<count>> }` needs to be at least 1 and may not exceed `{ <<upper>> }`.

[role=label--changed-2025.07]
=== xref:errors/gql-errors/51N53.adoc[51N53]

Status description:: error: system configuration or operation exception - number of secondaries out of range. Cannot `{ <<action>> }` database topology. Number of secondaries `{ <<count>> }` needs to be at least 0 and may not exceed `{ <<upper>> }`.

=== xref:errors/gql-errors/51N54.adoc[51N54]

Status description:: error: system configuration or operation exception - cannot reallocate. Failed to calculate reallocation for databases. `{ <<msg>> }`

=== xref:errors/gql-errors/51N55.adoc[51N55]

Status description:: error: system configuration or operation exception - cannot create additional database. Failed to create the database `{ <<db>> }`. The limit of databases is reached. Either increase the limit using the config setting `{ <<cfgSetting>> }` or drop a database.

=== xref:errors/gql-errors/51N56.adoc[51N56]

Status description:: error: system configuration or operation exception - topology out of range. The number of `{ <<serverType>> }` seeding servers `{ <<count>>1 }` is larger than the desired number of `{ <<allocType>> }` allocations `{ $count2 }`.

=== xref:errors/gql-errors/51N57.adoc[51N57]

Status description:: error: system configuration or operation exception - generic topology modification error. Unexpected error while picking allocations. `{ <<msg>> }`

=== xref:errors/gql-errors/51N58.adoc[51N58]

Status description:: error: system configuration or operation exception - invalid shard topology. Invalid database shard topology. The number of `{ <<context>> }` `{ <<count>> }` needs to be at least 1 and may not exceed `{ <<upper>> }`.

=== xref:errors/gql-errors/51N59.adoc[51N59]

Status description:: error: system configuration or operation exception - internal resource exhaustion. The DBMS is unable to handle the request, please retry later or contact the system operator. More information is present in the logs.

=== xref:errors/gql-errors/51N60.adoc[51N60]

Status description:: error: system configuration or operation exception - unable to check enterprise license acceptance. The DBMS is unable to determine the enterprise license acceptance status.

=== xref:errors/gql-errors/51N61.adoc[51N61]

Status description:: error: system configuration or operation exception - index population failed. Index `{ <<idx>> }` population failed.

=== xref:errors/gql-errors/51N62.adoc[51N62]

Status description:: error: system configuration or operation exception - index is in a failed state. Unable to use index `{ <<idx>> }` because it is in a failed state. See logs for more information.

=== xref:errors/gql-errors/51N63.adoc[51N63]

Status description:: error: system configuration or operation exception - index is still populating. Index is not ready yet. Wait until it finishes populating and retry the transaction.

=== xref:errors/gql-errors/51N64.adoc[51N64]

Status description:: error: system configuration or operation exception - index dropped while sampling. The index dropped while sampling.

=== xref:errors/gql-errors/51N65.adoc[51N65]

Status description:: error: system configuration or operation exception - vector index dimensionality mismatch. Vector index `{ <<idx>> }` has a dimensionality of `{ <<dim>>1 }`, but indexed vectors have `{ $dim2 }`.

=== xref:errors/gql-errors/51N66.adoc[51N66]

Status description:: error: system configuration or operation exception - resource exhaustion. Insufficient resources to complete the request.

=== xref:errors/gql-errors/51N67.adoc[51N67]

Status description:: error: system configuration or operation exception - invalid CDC selector type. Unexpected CDC selector `{ <<selectorType>>1 }` at `{ <<input>> }`, expected selector to be a `{ <<selectorType>>2 }` selector.

=== xref:errors/gql-errors/51N68.adoc[51N68]

Status description:: error: system configuration or operation exception - CDC is disabled for this database. Change Data Capture is not currently enabled for this database.

=== xref:errors/gql-errors/51N69.adoc[51N69]

Status description:: error: system configuration or operation exception - system database is immutable. It is not possible to perform `{ <<operation>> }` on the system database.

=== xref:errors/gql-errors/51N70.adoc[51N70]

Status description:: error: system configuration or operation exception - bolt is not enabled. Cannot get routing table for `{ <<db>> }` because Bolt is not enabled. Please update your configuration such that `server.bolt.enabled` is set to true.

=== xref:errors/gql-errors/51N71.adoc[51N71]

Status description:: error: system configuration or operation exception - unsupported operation of a sharded database. Feature: `{ <<feat>> }` is not available in a sharded database.

=== xref:errors/gql-errors/51N72.adoc[51N72]

Status description:: error: system configuration or operation exception - memory pool out of memory. Failed to allocate memory in a memory pool. See `{ <<cfgSetting>> }` in the neo4j.conf file.

=== xref:errors/gql-errors/51N73.adoc[51N73]

Status description:: error: system configuration or operation exception - transaction memory limit reached. The transaction uses more memory than is allowed. The maximum allowed size for a transaction can be configured with `{ <<cfgSetting>> }` in the neo4j.conf file.

=== xref:errors/gql-errors/51N74.adoc[51N74]

Status description:: error: system configuration or operation exception - maximum number of transactions reached. Failed to start a new transaction. The limit of concurrent transactions is reached. Increase the number of concurrent transactions using `{ <<cfgSetting>> }` in the neo4j.conf file.

=== xref:errors/gql-errors/51N76.adoc[51N76]

Status description:: error: system configuration or operation exception - upgrade failed. The upgrade to a new Neo4j version failed.

=== xref:errors/gql-errors/51N77.adoc[51N77]

Status description:: error: system configuration or operation exception - not supported in this store format. `{ <<feat>> }` is not supported in `{ <<storeFormat>> }` store format.

[role=label--new-2025.11]
=== xref:errors/gql-errors/51N7A.adoc[51N7A]

Status description:: error: system configuration or operation exception - no admin user candidate. No admin user candidate is found. Use `neo4j-admin dbms set-default-admin` to select a valid admin.


[[procedure-exceptions]]
== Procedure exceptions

Procedure exceptions occur when there is an error in executing a procedure, such as when the procedure execution fails due to a client error, when the procedure cannot be invoked on a primary, when the number of arguments to checkConnectivity is invalid, etc.

=== xref:errors/gql-errors/52N01.adoc[52N01]

Status description:: error: procedure exception - procedure execution timeout. Execution of the procedure `{ <<proc>> }` timed out after `{ <<timeAmount>> }` `{ <<timeUnit>> }`.

=== xref:errors/gql-errors/52N02.adoc[52N02]

Status description:: error: procedure exception - procedure execution client error. Execution of the procedure `{ <<proc>> }` failed due to a client error.

=== xref:errors/gql-errors/52N03.adoc[52N03]

Status description:: error: procedure exception - invalid procedure execution mode. Execution of the procedure `{ <<proc>> }` failed due to an invalid specified execution mode `{ <<procExeMode>> }`.

=== xref:errors/gql-errors/52N05.adoc[52N05]

Status description:: error: procedure exception - must invoke procedure on secondary. Cannot invoke procedure on this member because it is not a secondary for the database `{ <<db>> }`.

=== xref:errors/gql-errors/52N06.adoc[52N06]

Status description:: error: procedure exception - invalid number of arguments to checkConnectivity. Unexpected number of arguments (expected 0-2 but received `{ <<count>> }`).

=== xref:errors/gql-errors/52N07.adoc[52N07]

Status description:: error: procedure exception - invalid port argument to checkConnectivity. Unrecognised port name `{ <<port>> }` (valid values are: `{ <<portList>> }`.

=== xref:errors/gql-errors/52N08.adoc[52N08]

Status description:: error: procedure exception - invalid server id argument to checkConnectivity. Unable to parse server id `{ <<server>> }`.

=== xref:errors/gql-errors/52N09.adoc[52N09]

Status description:: error: procedure exception - procedure execution database error. Execution of the procedure `{ <<proc>> }` failed due to a database error.

=== xref:errors/gql-errors/52N10.adoc[52N10]

Status description:: error: procedure exception - invalid address key. An address key is included in the query string provided to the GetRoutingTableProcedure, but its value could not be parsed.

=== xref:errors/gql-errors/52N11.adoc[52N11]

Status description:: error: procedure exception - generic topology procedure error. An unexpected error has occurred: `{ <<msg>> }`

=== xref:errors/gql-errors/52N12.adoc[52N12]

Status description:: error: procedure exception - cannot change default database. The previous default database `{ <<db>> }` is still running.

=== xref:errors/gql-errors/52N13.adoc[52N13]

Status description:: error: procedure exception - new default database does not exist. New default database `{ <<db>> }` does not exist.

=== xref:errors/gql-errors/52N14.adoc[52N14]

Status description:: error: procedure exception - system cannot be default database. System database cannot be set as default.

=== xref:errors/gql-errors/52N16.adoc[52N16]

Status description:: error: procedure exception - invalid procedure argument list. Invalid arguments to procedure.

=== xref:errors/gql-errors/52N17.adoc[52N17]

Status description:: error: procedure exception - quarantine change failed. Setting/removing the quarantine marker failed: `{ <<msg>> }`

=== xref:errors/gql-errors/52N18.adoc[52N18]

Status description:: error: procedure exception - too many seeders. The number of seeding servers `{ <<countSeeders>> }` is larger than the defined number of allocations `{ <<countAllocs>> }`.

=== xref:errors/gql-errors/52N19.adoc[52N19]

Status description:: error: procedure exception - no such seeder. The specified seeding server with id `{ <<server>> }` was not found. Verify that the spelling is correct.

=== xref:errors/gql-errors/52N21.adoc[52N21]

Status description:: error: procedure exception - failed to clean the system graph. Failed to clean the system graph.

=== xref:errors/gql-errors/52N22.adoc[52N22]

Status description:: error: procedure exception - invalid procedure argument. Invalid argument `{ <<field>> }` for `{ <<procParam>> }` on procedure `{ <<proc>> }`. The expected format of `{ <<procParam>> }` is `{ <<procParamFmt>> }`.

=== xref:errors/gql-errors/52N23.adoc[52N23]

Status description:: error: procedure exception - non-reloadable namespace. The following namespaces are not reloadable: `{ <<namespaceList>> }`

=== xref:errors/gql-errors/52N24.adoc[52N24]

Status description:: error: procedure exception - failed to reload procedures. Failed to reload procedures. See logs for more information.

=== xref:errors/gql-errors/52N25.adoc[52N25]

Status description:: error: procedure exception - JMX error. JMX error while accessing `{ <<param>> }`. See logs for more information.

=== xref:errors/gql-errors/52N26.adoc[52N26]

Status description:: error: procedure exception - invalid change identifier. `{ <<param>> }` is not a valid change identifier.

=== xref:errors/gql-errors/52N27.adoc[52N27]

Status description:: error: procedure exception - invalid commit timestamp. The commit timestamp for the provided transaction ID does not match the one in the transaction log.

=== xref:errors/gql-errors/52N28.adoc[52N28]

Status description:: error: procedure exception - invalid change identifier and transaction id. `{ <<transactionId>> }` is not a valid change identifier. Transaction ID does not exist.

=== xref:errors/gql-errors/52N29.adoc[52N29]

Status description:: error: procedure exception - outdated change identifier. Given ChangeIdentifier describes a transaction that occurred before any enrichment records exist.

=== xref:errors/gql-errors/52N30.adoc[52N30]

Status description:: error: procedure exception - future change identifier. Given ChangeIdentifier describes a transaction that hasn't yet occurred.

=== xref:errors/gql-errors/52N31.adoc[52N31]

Status description:: error: procedure exception - wrong database. Change identifier `{ <<param>> }` does not belong to this database.

=== xref:errors/gql-errors/52N32.adoc[52N32]

Status description:: error: procedure exception - invalid sequence number. Change identifier `{ <<param>>1 }` has an invalid sequence number `{ $param2 }`.

=== xref:errors/gql-errors/52N33.adoc[52N33]

Status description:: error: procedure exception - procedure invocation failed. Failed to invoke procedure/function `{ <<sig>> }` caused by: `{ <<msg>> }`.

=== xref:errors/gql-errors/52N34.adoc[52N34]

Status description:: error: procedure exception - procedure restricted. `{ <<fun>> }` is restricted and accesses database internals. Procedure restriction is controlled by the dbms.security.procedures.unrestricted setting. Only un-restrict procedures you can trust with access to database internals.

=== xref:errors/gql-errors/52N35.adoc[52N35]

Status description:: error: procedure exception - procedure compilation failed. Failed to compile procedure defined in `{ <<procClass>> }`: `{ <<msg>> }`

=== xref:errors/gql-errors/52N36.adoc[52N36]

Status description:: error: procedure exception - invalid procedure argument with API documentation hint. Invalid argument `{ <<field>> }` for `{ <<procParam>> }` on procedure `{ <<proc>> }`. The expected format of `{ <<procParam>> }` is outlined in the `{ <<procParamFmt>> }` API documentation.

=== xref:errors/gql-errors/52N37.adoc[52N37]

Status description:: error: procedure exception - procedure execution error. Execution of the procedure `{ <<proc>> }` failed.

=== xref:errors/gql-errors/52N38.adoc[52N38]

Status description:: error: procedure exception - cdc start position not found. Cannot find a start position in the logs.

=== xref:errors/gql-errors/52N39.adoc[52N39]

Status description:: error: procedure exception - cdc scanner inactive. The log scanner is no longer active.

=== xref:errors/gql-errors/52N40.adoc[52N40]

Status description:: error: procedure exception - Reconciliation failed during writing the topology graph, transaction may not be committed.

=== xref:errors/gql-errors/52N41.adoc[52N41]

Status description:: error: procedure exception - The key value for `{ <<field>> }` in the query string cannot be parsed when getting a routing table.

=== xref:errors/gql-errors/52U00.adoc[52U00]

Status description:: error: procedure exception - custom procedure execution error cause. Execution of the procedure `{ <<proc>> }` failed due to `{ <<msgTitle>> }`: `{ <<msg>> }`


[[function-exceptions]]
== Function exceptions

[role=label--new-2025.10]
=== xref:errors/gql-errors/53N33.adoc[53N33]

Status description:: error: function exception - function invocation failed. Failed to invoke function `{ <<sig>> }` caused by: `{ <<msg>> }`

=== xref:errors/gql-errors/53N34.adoc[53N34]

Status description:: error: function exception - function restricted. `{ <<fun>> }` is restricted and accesses database internals. User-defined function restriction is controlled by the `dbms.security.procedures.unrestricted` setting. Only un-restrict user-defined functions you can trust with access to database internals.

=== xref:errors/gql-errors/53N35.adoc[53N35]

Status description:: error: function exception - function compilation failed. Failed to compile function defined in `{ <<funClass>> }`: `{ <<msg>> }`

=== xref:errors/gql-errors/53N37.adoc[53N37]

Status description:: error: function exception - function execution error. Execution of the function `{ <<fun>> }` failed.

=== xref:errors/gql-errors/53U00.adoc[53U00]

Status description:: error: function exception - custom function execution error cause. Execution of the function `{ <<fun>> }` failed due to `{ <<msgTitle>> }`: `{ <<msg>> }`.


[[dependent-object-errors]]
== Dependent object errors

=== xref:errors/gql-errors/G1001.adoc[G1001]

Status description:: error: dependent object error - edges still exist


ifndef::backend-pdf[]
[discrete.glossary]
== Glossary

include::partial$glossary.adoc[]
endif::[]<|MERGE_RESOLUTION|>--- conflicted
+++ resolved
@@ -1514,15 +1514,14 @@
 Status description:: error: syntax error or access rule violation - incorrectly formatted graph reference. Incorrectly formatted graph reference `{ <<input>> }`. Expected a single quoted or unquoted identifier. Separate name parts should not be quoted individually.
 
 [role=label--new-2025.11]
-<<<<<<< HEAD
+=== xref:errors/gql-errors/42NAB.adoc[42NAB]
+
+Status description:: error: syntax error or access rule violation - not supported standalone call. `WHERE` is not supported in a standalone call. Use `CALL ... YIELD ... WHERE ... RETURN ...` instead.
+
+[role=label--new-2025.11]
 === xref:errors/gql-errors/42NAC.adoc[42NAC]
 
 Status description:: error: syntax error or access rule violation  - invalid `CREATE DATABASE` statement. The backup metadata script contains an invalid or missing `CREATE DATABASE` statement. The metadata script must contain exactly one `CREATE DATABASE` statement and it must use the parameter `$database`.
-=======
-=== xref:errors/gql-errors/42NAB.adoc[42NAB]
-
-Status description:: error: syntax error or access rule violation - not supported standalone call. `WHERE` is not supported in a standalone call. Use `CALL ... YIELD ... WHERE ... RETURN ...` instead.
->>>>>>> 798f0d36
 
 === xref:errors/gql-errors/42NFC.adoc[42NFC]
 
@@ -1619,11 +1618,6 @@
 Status description:: error: general processing exception - transaction retry aborted. Transaction retry aborted after `{ <<count>> }` attempts. Retry timed out with a maximum retry duration of `{ <<timeAmount>> }` `{ <<timeUnit>> }`.
 
 [role=label--new-2025.11]
-<<<<<<< HEAD
-=== xref:errors/gql-errors/50N26.adoc[50N26]
-
-Status description:: error: general processing exception - invalid backup metadata script. The backup metadata script contains invalid syntax.
-=======
 === xref:errors/gql-errors/50N24.adoc[50N24]
 
 Status description:: error: general processing exception - sharded properties transaction handling database error. Unexpected exception while getting transaction state.
@@ -1631,8 +1625,12 @@
 [role=label--new-2025.11]
 === xref:errors/gql-errors/50N25.adoc[50N25]
 
+[role=label--new-2025.11]
+=== xref:errors/gql-errors/50N26.adoc[50N26]
+
+Status description:: error: general processing exception - invalid backup metadata script. The backup metadata script contains invalid syntax.
+
 Status description:: error: general processing exception - sharded properties transaction handling client error. Unexpected exception while getting transaction state.
->>>>>>> 798f0d36
 
 === xref:errors/gql-errors/50N42.adoc[50N42]
 

--- conflicted
+++ resolved
@@ -102,8 +102,6 @@
 === xref:errors/gql-errors/08N18.adoc[08N18]
 
 Status description:: error: connection exception - general driver database error. Remote execution failed with message `{ <<msg>> }`.
-<<<<<<< HEAD
-=======
 
 === xref:errors/gql-errors/08N19.adoc[08N19]
 
@@ -117,7 +115,6 @@
 
 Status description:: error: connection exception - shard execution client error. Communication with shard `{ <<graph>> }` failed. with message `{ <<msg>> }`.
 
->>>>>>> f42d50b9
 
 [[data-exceptions]]
 == Data exceptions
@@ -132,13 +129,10 @@
 === xref:errors/gql-errors/22003.adoc[22003]
 
 Status description:: error: data exception - numeric value out of range. The numeric value `{ <<value>> }` is outside the required range.
-<<<<<<< HEAD
-=======
 
 === xref:errors/gql-errors/22004.adoc[22004]
 
 Status description:: error: data exception - null value not allowed
->>>>>>> f42d50b9
 
 === xref:errors/gql-errors/22007.adoc[22007]
 
@@ -470,13 +464,10 @@
 === xref:errors/gql-errors/22N82.adoc[22N82]
 
 Status description:: error: data exception - input contains invalid characters. Input `{ <<input>> }` contains invalid characters for `{ <<context>> }`. Special characters may require that the input is quoted using backticks.
-<<<<<<< HEAD
-=======
 
 === xref:errors/gql-errors/22N83.adoc[22N83]
 
 Status description:: error: data exception - input consists of too many components. Expected name to contain at most `{ <<upper>> }` components separated by '.'.
->>>>>>> f42d50b9
 
 === xref:errors/gql-errors/22N84.adoc[22N84]
 
@@ -549,13 +540,10 @@
 === xref:errors/gql-errors/22NA2.adoc[22NA2]
 
 Status description:: error: data exception - invalid property based access control rule involving multiple properties. The expression: `{ <<expr>> }` is not supported. Property rules can only contain one property.
-<<<<<<< HEAD
-=======
 
 === xref:errors/gql-errors/22NA3.adoc[22NA3]
 
 Status description:: error: data exception - invalid property based access control rule involving NaN. 'NaN' is not supported for property-based access control.
->>>>>>> f42d50b9
 
 === xref:errors/gql-errors/22NA4.adoc[22NA4]
 
@@ -608,8 +596,6 @@
 === xref:errors/gql-errors/22NB6.adoc[22NB6]
 
 Status description:: error: data exception - input empty. Invalid input. `{ <<item>> }` is not allowed to be an empty string.
-<<<<<<< HEAD
-=======
 
 
 === xref:errors/gql-errors/22NB7.adoc[22NB7]
@@ -620,7 +606,6 @@
 
 Status description:: error: data exception - invalid Neo4j type. `{ <<input>> }` is not a recognized Neo4j type.
 
->>>>>>> f42d50b9
 
 [[invalid-transaction-state]]
 == Invalid transaction state
@@ -834,19 +819,11 @@
 Status description:: error: syntax error or access rule violation - invalid label expression. Mixing label expression symbols (`|`, `&`, `!`, and `%`) with colon (`:`) between labels is not allowed. This expression could be expressed as `{ <<syntax>> }`.
 
 === xref:errors/gql-errors/42I11.adoc[42I11]
-<<<<<<< HEAD
 
 Status description:: error: syntax error or access rule violation - invalid name. A `{ <<tokenType>> }` name cannot be empty or contain any null-bytes: `{ <<input>> }`.
 
 === xref:errors/gql-errors/42I12.adoc[42I12]
 
-=======
-
-Status description:: error: syntax error or access rule violation - invalid name. A `{ <<tokenType>> }` name cannot be empty or contain any null-bytes: `{ <<input>> }`.
-
-=== xref:errors/gql-errors/42I12.adoc[42I12]
-
->>>>>>> f42d50b9
 Status description:: error: syntax error or access rule violation - invalid nesting of quantified path patterns. Quantified path patterns cannot be nested.
 
 === xref:errors/gql-errors/42I13.adoc[42I13]
@@ -912,13 +889,10 @@
 === xref:errors/gql-errors/42I29.adoc[42I29]
 
 Status description:: error: syntax error or access rule violation - invalid use of `IS`. The `IS` keyword cannot be used together with multiple labels in `{ <<input>> }`. Rewrite the expression as `{ <<replacement>> }`.
-<<<<<<< HEAD
-=======
 
 === xref:errors/gql-errors/42I30.adoc[42I30]
 
-Status description:: error: syntax error or access rule violation - invalid use of label expressions. Label expressions cannot be used in `{ <<expr>> }`. 
->>>>>>> f42d50b9
+Status description:: error: syntax error or access rule violation - invalid use of label expressions. Label expressions cannot be used in `{ <<expr>> }`.
 
 === xref:errors/gql-errors/42I31.adoc[42I31]
 
@@ -999,25 +973,17 @@
 === xref:errors/gql-errors/42I51.adoc[42I51]
 
 Status description:: info: invalid call signature. The procedure or function `{ <<procFun>> }` must have the signature: `{ <<sig>> }`.
-<<<<<<< HEAD
 
 === xref:errors/gql-errors/42I52.adoc[42I52]
 
 Status description:: error: syntax error or access rule violation - no longer valid syntax. `{ <<msg>> }`
 
-=======
-
-=== xref:errors/gql-errors/42I52.adoc[42I52]
-
-Status description:: error: syntax error or access rule violation - no longer valid syntax. `{ <<msg>> }`
-
 
 === xref:errors/gql-errors/42I53.adoc[42I53]
 
 Status description:: error: syntax error or access rule violation - unsupported coordinate type. Unknown coordinate type: `{ <<input>> }`.
 
 
->>>>>>> f42d50b9
 [role=label--changed-2025.03]
 === xref:errors/gql-errors/42N00.adoc[42N00]
 
@@ -1059,8 +1025,6 @@
 === xref:errors/gql-errors/42N09.adoc[42N09]
 
 Status description:: error: syntax error or access rule violation - no such user. A user with the name `{ <<user>> }` was not found. Verify that the spelling is correct.
-<<<<<<< HEAD
-=======
 
 === xref:errors/gql-errors/42N0A.adoc[42N0A]
 
@@ -1069,7 +1033,6 @@
 === xref:errors/gql-errors/42N0B.adoc[42N0B]
 
 Status description:: error: syntax error or access rule violation - cannot replace sharded database. The database identified by `{ <<db>>1 }` is sharded. Drop the database `{ <<db>>2 }` before recreating.
->>>>>>> f42d50b9
 
 === xref:errors/gql-errors/42N10.adoc[42N10]
 
@@ -1134,13 +1097,10 @@
 
 Status description:: error: syntax error or access rule violation - missing `WITH`. A `WITH` clause is required between `{ <<input>>1 }` and `{ $input2 }`.
 
-<<<<<<< HEAD
-=======
 === xref:errors/gql-errors/42N25.adoc[42N25]
 
-Status description:: error: syntax error or access rule violation - missing `YIELD`. Procedure call inside a query does not support naming results implicitly. Use `YIELD` instead. 
-
->>>>>>> f42d50b9
+Status description:: error: syntax error or access rule violation - missing `YIELD`. Procedure call inside a query does not support naming results implicitly. Use `YIELD` instead.
+
 === xref:errors/gql-errors/42N26.adoc[42N26]
 
 Status description:: error: syntax error or access rule violation - multiple join hints on same variable. Multiple join hints for the same variable `{ <<variable>> }` are not supported.
@@ -1168,7 +1128,6 @@
 === xref:errors/gql-errors/42N35.adoc[42N35]
 
 Status description:: error: syntax error or access rule violation - unsupported path selector in path pattern. The path selector `{ <<selector>> }` is not supported within quantified or parenthesized path patterns.
-<<<<<<< HEAD
 
 === xref:errors/gql-errors/42N36.adoc[42N36]
 
@@ -1178,17 +1137,6 @@
 
 Status description:: error: syntax error or access rule violation - invalid use of relationship pattern predicates in variable length relationships. Relationship pattern predicates cannot be use in variable length relationships.
 
-=======
-
-=== xref:errors/gql-errors/42N36.adoc[42N36]
-
-Status description:: error: syntax error or access rule violation - procedure call without parentheses. Procedure call is missing parentheses.
-
-=== xref:errors/gql-errors/42N37.adoc[42N37]
-
-Status description:: error: syntax error or access rule violation - invalid use of relationship pattern predicates in variable length relationships. Relationship pattern predicates cannot be use in variable length relationships.
-
->>>>>>> f42d50b9
 === xref:errors/gql-errors/42N38.adoc[42N38]
 
 Status description:: error: syntax error or access rule violation - duplicate return item name. Return items must have unique names.
@@ -1197,12 +1145,10 @@
 === xref:errors/gql-errors/42N39.adoc[42N39]
 
 Status description:: error: syntax error or access rule violation - incompatible return column names. All `{<<context>>}` must have the same return column names. Use `AS` to ensure columns have the same name.
-<<<<<<< HEAD
-=======
 
 === xref:errors/gql-errors/42N3A.adoc[42N3A]
 
-Status description:: error: syntax error or access rule violation - incompatible conditional query. All `{ <<context>> }` need to either return rows or update the graph. 
+Status description:: error: syntax error or access rule violation - incompatible conditional query. All `{ <<context>> }` need to either return rows or update the graph.
 
 === xref:errors/gql-errors/42N3B.adoc[42N3B]
 
@@ -1212,7 +1158,6 @@
 
 Status description:: error: syntax error or access rule violation - invalid use of `CALL { ... }`. Not possible to enclose `{ <<clause>> }` in `CALL { ... }`. Use `CALL () { ... }` instead.
 
->>>>>>> f42d50b9
 
 === xref:errors/gql-errors/42N40.adoc[42N40]
 
@@ -1228,11 +1173,7 @@
 
 === xref:errors/gql-errors/42N44.adoc[42N44]
 
-<<<<<<< HEAD
-Status description:: error: syntax error or access rule violation - inaccessible variable. It is not possible to access the variable `{ <<var>> }` declared before the `{ <<clause>> }` clause when using `DISTINCT` or an aggregation.
-=======
 Status description:: error: syntax error or access rule violation - inaccessible variable. It is not possible to access the variable `{ <<variable>> }` declared before the `{ <<clause>> }` clause when using `DISTINCT` or an aggregation.
->>>>>>> f42d50b9
 
 === xref:errors/gql-errors/42N45.adoc[42N45]
 
@@ -1257,13 +1198,10 @@
 === xref:errors/gql-errors/42N51.adoc[42N51]
 
 Status description:: error: syntax error or access rule violation - invalid parameter. Invalid parameter `{ <<param>> }`.
-<<<<<<< HEAD
-=======
 
 === xref:errors/gql-errors/42N52.adoc[42N52]
 
 Status description:: error: syntax error or access rule violation - invalid value type. `{ <<input>> }` is not a recognized Cypher type.
->>>>>>> f42d50b9
 
 === xref:errors/gql-errors/42N53.adoc[42N53]
 
@@ -1378,13 +1316,10 @@
 === xref:errors/gql-errors/42N86.adoc[42N86]
 
 Status description:: error: syntax error or access rule violation - wildcard in parameter. `{ <<syntax>> }` failed. Parameterized database and graph names do not support wildcards.
-<<<<<<< HEAD
-=======
 
 === xref:errors/gql-errors/42N87.adoc[42N87]
 
 Status description:: error: syntax error or access rule violation - database or alias with similar name exists. The database or alias name `{ <<db>>1 }` conflicts with the name `{ <<db>>2 }` of an existing database or alias.
->>>>>>> f42d50b9
 
 === xref:errors/gql-errors/42N88.adoc[42N88]
 
@@ -1397,8 +1332,6 @@
 === xref:errors/gql-errors/42N90.adoc[42N90]
 
 Status description:: error: syntax error or access rule violation - cannot alter immutable composite database. Composite databases cannot be altered (database: `{ <<db>> }`).
-<<<<<<< HEAD
-=======
 
 === xref:errors/gql-errors/42N92.adoc[42N92]
 
@@ -1417,7 +1350,6 @@
 
 Status description:: error: syntax error or access rule violation - invalid user configuration. User has no auth provider. Add at least one auth provider for the user or consider suspending them.
 
->>>>>>> f42d50b9
 
 === xref:errors/gql-errors/42N97.adoc[42N97]
 
@@ -1545,8 +1477,6 @@
 
 Status description:: error: general processing exception - remote execution database error. Remote execution failed. See cause for more details.
 
-<<<<<<< HEAD
-=======
 === xref:errors/gql-errors/50N18.adoc[50N18]
 
 Status description:: error: general processing exception - shard execution transient error. Communication with shard `{ <<graph>> }` failed. See cause for more details.
@@ -1559,7 +1489,6 @@
 
 Status description:: error: general processing exception - shard execution client error. Communication with shard `{ <<graph>> }` failed. See cause for more details.
 
->>>>>>> f42d50b9
 === xref:errors/gql-errors/50N21.adoc[50N21]
 
 Status description:: error: general processing exception - no such schema descriptor. The `{ <<schemaDescrType>> }` was not found for `{ <<schemaDescr>> }`. Verify that the spelling is correct.
@@ -1720,14 +1649,11 @@
 === xref:errors/gql-errors/51N30.adoc[51N30]
 
 Status description:: error: system configuration or operation exception - not supported with this configuration. `{ <<item>> }` is not supported in `{ <<context>> }`.
-<<<<<<< HEAD
-=======
 
 
 === xref:errors/gql-errors/51N31.adoc[51N31]
 
 Status description:: error: system configuration or operation exception - not supported. `{ <<item>> }` is not supported in `{ <<context>> }`.
->>>>>>> f42d50b9
 
 
 === xref:errors/gql-errors/51N32.adoc[51N32]
@@ -1847,15 +1773,12 @@
 === xref:errors/gql-errors/51N57.adoc[51N57]
 
 Status description:: error: system configuration or operation exception - generic topology modification error. Unexpected error while picking allocations. `{ <<msg>> }`
-<<<<<<< HEAD
-=======
 
 
 === xref:errors/gql-errors/51N58.adoc[51N58]
 
 Status description:: error: system configuration or operation exception - invalid shard topology. Invalid database shard topology. The number of `{ <<context>> }` `{ <<$count>> }` needs to be at least 1 and may not exceed `{ <<upper>> }`.
 
->>>>>>> f42d50b9
 
 === xref:errors/gql-errors/51N59.adoc[51N59]
 
@@ -1996,13 +1919,10 @@
 === xref:errors/gql-errors/52N19.adoc[52N19]
 
 Status description:: error: procedure exception - no such seeder. The specified seeding server with id `{ <<server>> }` was not found. Verify that the spelling is correct.
-<<<<<<< HEAD
-=======
 
 === xref:errors/gql-errors/52N21.adoc[52N21]
 
 Status description:: error: procedure exception - failed to clean the system graph. Failed to clean the system graph.
->>>>>>> f42d50b9
 
 === xref:errors/gql-errors/52N22.adoc[52N22]
 

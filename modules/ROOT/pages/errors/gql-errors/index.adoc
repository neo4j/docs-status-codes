--- conflicted
+++ resolved
@@ -868,15 +868,9 @@
 === xref:errors/gql-errors/42I10.adoc[42I10]
 
 Status description:: error: syntax error or access rule violation - invalid label expression. Mixing label expression symbols (`|`, `&`, `!`, and `%`) with colon (`:`) between labels is not allowed. This expression could be expressed as `{ <<syntax>> }`.
-<<<<<<< HEAD
 
 === xref:errors/gql-errors/42I11.adoc[42I11]
 
-=======
-
-=== xref:errors/gql-errors/42I11.adoc[42I11]
-
->>>>>>> f70803ba
 Status description:: error: syntax error or access rule violation - invalid name. A `{ <<tokenType>> }` name cannot be empty or contain any null-bytes: `{ <<input>> }`.
 
 === xref:errors/gql-errors/42I12.adoc[42I12]
@@ -1066,15 +1060,9 @@
 === xref:errors/gql-errors/42I60.adoc[42I60]
 
 Status description:: error: syntax error or access rule violation - invalid glob escaping. Each part of the glob (a block of text up until a dot) must either be fully escaped or not escaped at all.
-<<<<<<< HEAD
 
 === xref:errors/gql-errors/42I61.adoc[42I61]
 
-=======
-
-=== xref:errors/gql-errors/42I61.adoc[42I61]
-
->>>>>>> f70803ba
 Status description:: error: syntax error or access rule violation - missing LOOKUP INDEX function name. Missing function name for the LOOKUP INDEX.
 
 === xref:errors/gql-errors/42I62.adoc[42I62]
@@ -1104,14 +1092,11 @@
 
 Status description:: error: syntax error or access rule violation - unsupported language feature. The query is a valid `CYPHER { <<feat>>2 }` query, but it is run in `CYPHER { <<feat>>1 }`. Consider changing the database default Cypher version using `ALTER DATABASE SET DEFAULT LANGUAGE` or prefix the query with `CYPHER { <<feat>>2 }`.
 
-<<<<<<< HEAD
-=======
 [role=label--new-2025.10]
 === xref:errors/gql-errors/42I68.adoc[42I68]
 
 Status description:: error: syntax error or access rule violation - mismatched pattern. Pattern, `{ <<input>>1 }`, does not match input, `{ <<input>>2 }`. Verify that the pattern is valid for constructing `{ <<valueType>> }`.
 
->>>>>>> f70803ba
 [role=label--changed-2025.03]
 === xref:errors/gql-errors/42N00.adoc[42N00]
 

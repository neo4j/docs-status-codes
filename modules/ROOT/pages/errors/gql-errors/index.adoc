--- conflicted
+++ resolved
@@ -1493,14 +1493,12 @@
 
 Status description:: error: system configuration or operation exception - database is busy. Cannot compile query due to excessive updates to indexes and constraints.
 
-<<<<<<< HEAD
+
 [role=label--changed-2025.03]
-=======
 === xref:errors/gql-errors/51N26.adoc[51N26]
 
 Status description:: error: system configuration or operation exception - not supported in this version. `{ <<item>> }` is not available. This implementation of Cypher does not support `{ <<feat>> }`.
 
->>>>>>> 8c72b5da
 === xref:errors/gql-errors/51N27.adoc[51N27]
 
 Status description:: error: system configuration or operation exception - not supported in this edition. `{ <<feat>> }` is not supported in `{ <<edition>> }`.

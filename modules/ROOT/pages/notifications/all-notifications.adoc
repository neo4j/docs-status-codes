--- conflicted
+++ resolved
@@ -1958,13 +1958,8 @@
 ======
 =====
 
-<<<<<<< HEAD
-[#_neo_clientnotification_request_deprecatedformat]
-=== Feature deprecated with replacement - DeprecatedFormat
-=======
 [#_deprecated-notifications-without-replacement]
 === Deprecated features without a future replacement
->>>>>>> e8004e70
 
 .Notification details
 [cols="<1s,<4"]
@@ -2053,8 +2048,8 @@
 m|WARNING
 |===
 
-[#_neo_clientnotification_request_deprecatedformat]
-=== DeprecatedFormat
+[#_neo_clientnotification_request_]
+=== Feature deprecated with replacement - DeprecatedFormat
 
 .Notification details
 [cols="<1s,<4"]
@@ -2702,20 +2697,9 @@
 
 Topology notifications provide additional information related to managing databases and servers.
 
-<<<<<<< HEAD
-[#_neo_clientnotification_cluster_cordonedserversexistedduringallocation]
-=== Cordoned servers existed during allocation
-
-.When is this notification returned?
-[TIP]
-====
-When a Cypher administration command triggers an allocation decision and some of the servers are cordoned.
-For example, `CREATE DATABASE`, `ALTER DATABASE`, `DEALLOCATE DATABASES FROM SERVER[S]`, and `ALTER DATABASE` return this notification. However, `REALLOCATE DATABASES` requires that there are no cordoned servers and, therefore, does not return it.
-====
-=======
 [#_neo_clientnotification_cluster_serveralreadyenabled]
 === ServerAlreadyEnabled
->>>>>>> e8004e70
+
 
 .Notification details
 [cols="<1s,<4"]
@@ -2907,10 +2891,6 @@
 REALLOCATE DATABASES
 ----
 
-<<<<<<< HEAD
-[#_neo_clientnotification_cluster_requestedtopologymatchedcurrenttopology]
-=== Requested topology matched current topology
-=======
 Returned GQLSTATUS code::
 00N82
 
@@ -2928,16 +2908,14 @@
 **Scenario 2:** The cluster appears unbalanced, but server constraints prevent you from moving to a better, more balanced, allocation.
 For example, assuming server 1 hosts databases `foo` and `bar`, server 2 hosts only `foo`, and server 3 hosts no databases.
 Then, a better allocation would move `foo` from server 1 to server 3, but if server 3 has the constraint `deniedDatabases:['foo']}`, then the cluster is already balanced subject to this constraint.
-
 ======
 =====
 
 [#_neo_clientnotification_cluster_cordonedserversexistedduringallocation]
-=== CordonedServersExistedDuringAllocation
+=== Cordoned servers existed during allocation
 
 This notification is returned when a Cypher administration command triggers an allocation decision and some of the servers are cordoned.
 For example, `CREATE DATABASE`, `ALTER DATABASE`, `DEALLOCATE DATABASES FROM SERVER[S]`, and `ALTER DATABASE` return this notification. However, `REALLOCATE DATABASES` requires that there are no cordoned servers and, therefore, does not return it.
->>>>>>> e8004e70
 
 .Notification details
 [cols="<1s,<4"]
@@ -2999,18 +2977,12 @@
 Cordoned servers existed when making an allocation decision.
 Server(s) `123e4567-e89b-12d3-a456-426614174000` are cordoned.
 This can impact allocation decisions.
-
-======
-=====
-
-<<<<<<< HEAD
-[#_neo_clientnotification_cluster_serveralreadyenabled]
-=== Server already enabled
-=======
+======
+=====
+
 
 [#_neo_clientnotification_cluster_requestedtopologymatchedcurrenttopology]
-=== RequestedTopologyMatchedCurrentTopology
->>>>>>> e8004e70
+=== Requested topology matched current topology
 
 .Notification details
 [cols="<1s,<4"]

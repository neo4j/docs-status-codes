:description: This section describes the notifications that Neo4j can return, grouped by type, and an example of when they can occur.

[[listOfNnotifications]]
= List of notification codes

The following page provides an overview of all notifications in Neo4j, including the GQLSTATUS codes and Neo4j codes, along with some scenarios and their possible solutions.

* <<_performance_notifications, `PERFORMANCE` notifications>>
* <<_hint_notifications, `HINT` notifications>>
* <<_unrecognized_notifications, `UNRECOGNIZED` notifications>>
* <<_unsupported_notifications, `UNSUPPORTED` notifications>>
* <<_deprecated_notifications, `DEPRECATION` notifications>>
* <<_security_notifications, `SECURITY` notifications>>
* <<_topology_notifications, `TOPOLOGY` notifications>>
* <<_schema_notifications, `SCHEMA` notifications>>
* <<_generic, `GENERIC` notifications>>

[WARNING]
====
Please note that while GQLSTATUS codes remain stable (any changes to them will be breaking), changes to status descriptions associated with these codes are not breaking and may happen at any time.
For this reason, parsing the status descriptions or incorporating them into scripts is not recommended.
====

[#_performance_notifications]
== `PERFORMANCE` notifications

Performance notifications are returned whenever the query uses costly operations and the performance may be improved by changing the query or adding an index.

[#_neo_clientnotification_statement_cartesianproduct]
=== Cartesian product

This notification is returned when there is a Cartesian product in the plan.

.Notification details
[cols="<1s,<4"]
|===
|Neo4j code
m|Neo.ClientNotification.Statement.CartesianProduct
|Title
a|This query builds a cartesian product between disconnected patterns.
|Description
|If a part of a query contains multiple disconnected patterns, this will build a cartesian product between all those parts. This may produce a large amount of data and slow down query processing. While occasionally intended, it may often be possible to reformulate the query that avoids the use of this cross product, perhaps by adding a relationship between the different parts or by using OPTIONAL MATCH (`%s`)
|Category
m|PERFORMANCE
|GQLSTATUS code
m|03N90
|Status description
a|info: cartesian product.
The disconnected patterns `{ <<pat>> }` build a cartesian product.
A cartesian product may produce a large amount of data and slow down query processing.
|Classification
m|PERFORMANCE
|SeverityLevel
m|INFORMATION
|===


.A query that contains many disconnected patterns
[.tabbed-example]
=====
[.include-with-GQLSTATUS-code]
======

Query::
+
[source, cypher, role="noplay"]
----
MATCH (c:Child), (p:Parent) RETURN c, p
----

Returned GQLSTATUS code::
03N90

Returned status description::
info: cartesian product.
The disconnected patterns `(c:Child), (p:Parent)` build a cartesian product.
A cartesian product may produce a large amount of data and slow down query processing.

Suggestions for improvement::
In case a Cartesian product is needed, nothing can be done to improve this query.
In many cases, however, you might not need a combination of all children and parents, and that is when this query could be improved.
If for example, you need the children and the children's parents, you can improve this query by rewriting it to the following:
+
[source, cypher, role="noplay"]
----
MATCH (c:Child)-[:ChildOf]->(p:Parent) RETURN c, p
----

======
[.include-with-neo4j-code]
======

Query::
+
[source, cypher, role="noplay"]
----
MATCH (c:Child), (p:Parent) RETURN c, p
----

Description of the returned code::
If a part of a query contains multiple disconnected patterns,
this will build a cartesian product between all those parts.
This may produce a large amount of data and slow down query processing.
While occasionally intended, it may often be possible to reformulate the query that avoids the use of this cross product,
perhaps by adding a relationship between the different parts or by using `OPTIONAL MATCH` (identifier is: (`p`))

Suggestions for improvement::
In case a Cartesian product is needed, nothing can be done to improve this query.
In many cases, however, you might not need a combination of all children and parents, and that is when this query could be improved.
If for example, you need the children and the children's parents, you can improve this query by rewriting it to the following:
+
[source, cypher, role="noplay"]
----
MATCH (c:Child)-[:ChildOf]->(p:Parent) RETURN c, p
----

======
=====

[#_neo_clientnotification_statement_unboundedvariablelengthpattern]
=== Unbounded variable length pattern

This notification is returned when there is no upper bound specified on the variable length relationship.

.Notification details
[cols="<1s,<4"]
|===
|Neo4j  code
m|Neo.ClientNotification.Statement.UnboundedVariableLengthPattern
|Title
a|The provided pattern is unbounded, consider adding an upper limit to the number of node hops.
|Description
|Using shortest path with an unbounded pattern will likely result in long execution times.
It is recommended to use an upper limit to the number of node hops in your pattern.
|Category
m|PERFORMANCE
|GQLSTATUS code
m|03N91
|Status description
a|info: unbounded variable length pattern. The provided pattern `{ <<pat>> }` is unbounded.
Shortest path with an unbounded pattern may result in long execution times.
Use an upper limit (e.g. `[*..5]`) on the number of node hops in your pattern.
|Classification
m|PERFORMANCE
|SeverityLevel
m|INFORMATION
|===

.Shortest path with an unbounded pattern
[.tabbed-example]
=====
[.include-with-GQLSTATUS-code]
======

Query::
+
[source, cypher, role="noplay"]
----
MATCH p=shortestPath((n)-[*]->(m))
WHERE n <> m
RETURN p
----

Returned GQLSTATUS code::
03N91

Returned status description::
info: unbounded variable length pattern.
The provided pattern `(n)-[\*]->(m)` is unbounded.
Shortest path with an unbounded pattern may result in long execution times.
Use an upper limit (e.g. `[*..5]`) on the number of node hops in your pattern.

Suggestions for improvement::
If you have a big graph, this query might be very slow.
Consider adding an upper limit.
+
[source, cypher, role="noplay"]
----
MATCH p=shortestPath((n)-[*..8]->(m))
WHERE n <> m
RETURN p
----
======
[.include-with-neo4j-code]
======

Query::
+
[source, cypher, role="noplay"]
----
MATCH p=shortestPath((n)-[*]->(m)) RETURN p
----

Description of the returned code::
Using shortest path with an unbounded pattern will likely result in long execution times.
It is recommended to use an upper limit to the number of node hops in your pattern.

Suggestions for improvement::
If you have a big graph, this query might be very slow.
Consider adding an upper limit.
+
[source, cypher, role="noplay"]
----
MATCH p=shortestPath((n)-[*..8]->(m)) RETURN p
----
======
=====

[#_neo_clientnotification_statement_exhaustiveshortestpath]
=== Exhaustive shortest path

This notification is returned when a predicate, given on the shortest path, needs to inspect the whole path before deciding whether it is valid, the shortest path might fall back to the exhaustive search algorithm.
For more information, see link:https://neo4j.com/docs/cypher-manual/current/execution-plans/shortestpath-planning#_shortest_pathadditional_predicate_checks_on_the_paths[Cypher manual -> Shortest path - additional predicate checks on the paths].

.Notification details
[cols="<1s,<4"]
|===
|Neo4j  code
m|Neo.ClientNotification.Statement.ExhaustiveShortestPath
|Title
a|Exhaustive shortest path has been planned for your query that means that shortest path graph algorithm might not be used to find the shortest path.
Hence an exhaustive enumeration of all paths might be used in order to find the requested shortest path.
|Description
|Using shortest path with an exhaustive search fallback might cause query slow down since shortest path graph algorithms might not work for this use case.
It is recommended to introduce a `WITH` to separate the `MATCH` containing the shortest path from the existential predicates on that path.
|Category
m|PERFORMANCE
|GQLSTATUS code
m|03N92
|Status description
a|info: exhaustive shortest path.
The query runs with exhaustive shortest path due to the existential predicate(s) `{ <<predList>> }`.
It may be possible to use `WITH` to separate the `MATCH` from the existential predicate(s).
|Classification
m|PERFORMANCE
|SeverityLevel
m|INFORMATION
|===

.A query that runs with an exhaustive shortest path
[.tabbed-example]
=====
[.include-with-GQLSTATUS-code]
======
Query::
+
[source, cypher, role="noplay"]
----
MATCH p = shortestPath(()-[*..42]-())
WHERE ANY(n in nodes(p) WHERE n:Label)
RETURN p
----

Returned GQLSTATUS code::
03N92

Returned status description::
info: exhaustive shortest path.
The query runs with exhaustive shortest path due to the existential predicate(s) `ANY(n in nodes(p) WHERE n:Label)`.
It may be possible to use `WITH` to separate the `MATCH` from the existential predicate(s).

Suggestions for improvement::
Separate the predicate by introducing a `WITH` after the `MATCH` clause.
+
[source, cypher, role="noplay"]
----
MATCH p = shortestPath(()-[*..42]-())
WITH p
WHERE ANY(n in nodes(p) WHERE n:Label)
RETURN p
----
======
[.include-with-neo4j-code]
======
Query::
+
[source, cypher, role="noplay"]
----
MATCH p = shortestPath(()-[*..42]-())
WHERE ANY(n in nodes(p) WHERE n:Label)
RETURN p
----

Description of the returned code::
Using shortest path with an exhaustive search fallback might cause query slow down since shortest path graph algorithms might not work for this use case.
It is recommended to introduce a `WITH` to separate the `MATCH` containing the shortest path from the existential predicates on that path.

Suggestions for improvement::
Separate the predicate by introducing a `WITH` after the `MATCH` clause.
+
[source, cypher, role="noplay"]
----
MATCH p = shortestPath(()-[*..42]-())
WITH p
WHERE ANY(n in nodes(p) WHERE n:Label)
RETURN p
----
======
=====

[#_neo_clientnotification_statement_noapplicableindex]
=== No applicable index

This notification is returned when using `LOAD CSV` with a `MATCH` or a `MERGE` clause that matches a non-indexed label.
This may not perform well on large data sets.
Adding an index could improve the query speed.

.Notification details
[cols="<1s,<4"]
|===
|Neo4j  code
m|Neo.ClientNotification.Statement.NoApplicableIndex
|Title
a|Adding a schema index may speed up this query.
|Description
|Using `LOAD CSV` followed by a `MATCH` or `MERGE` that matches a non-indexed label will most likely not perform well on large data sets.
Please consider using a schema index.
|Category
m|PERFORMANCE
|GQLSTATUS code
m|03N93
|Status description
a|info: no applicable index.
`LOAD CSV` in combination with `MATCH` or `MERGE` on a label that does not have an index may result in long execution times.
Consider adding an index for label `{ <<label>> }`.
|Classification
m|PERFORMANCE
|SeverityLevel
m|INFORMATION
|===

.`LOAD CSV` with `MATCH` or `MERGE`
[.tabbed-example]
=====
[.include-with-GQLSTATUS-code]
======

Query::
+
[source, cypher, role="noplay"]
----
LOAD CSV FROM 'file:///ignore/ignore.csv' AS line WITH * MATCH (n:Person{name:line[0]}) RETURN line, n
----

Returned GQLSTATUS code::
03N93

Returned status description::
info: no applicable index.
`LOAD CSV` in combination with `MATCH` or `MERGE` on a label that does not have an index may result in long execution times.
Consider adding an index for label `Person`.

Suggestions for improvement::
Create an index on the label and property you match.
+
[source, cypher, role="noplay"]
----
CREATE INDEX FOR (n:Person) ON (n.name)
----
======
[.include-with-neo4j-code]
======

Query::
+
[source, cypher, role="noplay"]
----
LOAD CSV FROM 'file:///ignore/ignore.csv' AS line WITH * MATCH (n:Person{name:line[0]}) RETURN line, n
----

Description of the returned code::
Using `LOAD CSV` followed by a `MATCH` or `MERGE` that matches a non-indexed label will most likely not perform well on large data sets.
Please consider using a schema index.

Suggestions for improvement::
Create an index on the label and property you match.
+
[source, cypher, role="noplay"]
----
CREATE INDEX FOR (n:Person) ON (n.name)
----

======
=====

[#_neo_clientnotification_statement_eageroperator]
=== Eager operator

This notification is returned when the execution plan for a query contains the `Eager` operator.

.Notification details
[cols="<1s,<4"]
|===
|Neo4j  code
m|Neo.ClientNotification.Statement.EagerOperator
|Title
a|The execution plan for this query contains the Eager operator, which forces all dependent data to be materialized in main memory before proceeding
|Description
|Using `LOAD CSV` with a large data set in a query where the execution plan contains the Eager operator could potentially consume a lot of memory and is likely to not perform well.
See the Neo4j Manual entry on the Eager operator for more information and hints on how problems could be avoided.
|Category
m|PERFORMANCE
|GQLSTATUS code
m|03N94
|Status description
a|info: eager operator.
The query execution plan contains the `Eager` operator.
`LOAD CSV` in combination with `Eager` can consume a lot of memory.
|Classification
m|PERFORMANCE
|SeverityLevel
m|INFORMATION
|===

.`LOAD CSV` with an Eager operator
[.tabbed-example]
=====
[.include-with-GQLSTATUS-code]
======

Query::
+
[source, cypher, role="noplay"]
----
LOAD CSV FROM 'file:///ignore/ignore.csv' AS line MATCH (n:Person{name:line[0]}) DELETE n RETURN line
----

Returned GQLSTATUS code::
03N94

Returned status description::
info: eager operator.
The query execution plan contains the `Eager` operator.
`LOAD CSV` in combination with `Eager` can consume a lot of memory.

Suggestions for improvement::
See the link:https://neo4j.com/docs/cypher-manual/current/planning-and-tuning/operators/operators-detail/#query-plan-eager[Cypher Manual -> Eager operator] for more information and hints on how to avoid problems.
In this specific case, the query could be rewritten to the following:
+
[source, cypher, role="noplay"]
----
LOAD CSV FROM 'file:///ignore/ignore.csv' AS line
CALL {
    WITH line
    MATCH (n:Person{name:line[0]}) DELETE n
}
RETURN line
----
======
[.include-with-neo4j-code]
======

`LOAD CSV` together with an Eager operator can take up a lot of memory.

Query::
+
[source, cypher, role="noplay"]
----
LOAD CSV FROM 'file:///ignore/ignore.csv' AS line MATCH (n:Person{name:line[0]}) DELETE n RETURN line
----

Description of the returned code::
Using `LOAD CSV` with a large data set in a query where the execution plan contains the Eager operator could potentially consume a lot of memory and is likely to not perform well.
See the Neo4j Manual entry on the Eager operator for more information and hints on how problems could be avoided.

Suggestions for improvement::
See the link:https://neo4j.com/docs/cypher-manual/current/planning-and-tuning/operators/operators-detail/#query-plan-eager[Cypher Manual -> Eager operator] for more information and hints on how to avoid problems.
In this specific case, the query could be rewritten to the following:
+
[source, cypher, role="noplay"]
----
LOAD CSV FROM 'file:///ignore/ignore.csv' AS line
CALL {
    WITH line
    MATCH (n:Person{name:line[0]}) DELETE n
}
RETURN line
----

======
=====


[#_neo_clientnotification_statement_dynamicproperty]
=== Dynamic property

.Notification details
[cols="<1s,<4"]
|===
|Neo4j  code
m|Neo.ClientNotification.Statement.DynamicProperty
|Title
a|Queries using dynamic properties will use neither index seeks nor index scans for those properties
|Description
|Using a dynamic property makes it impossible to use an index lookup for this query (`%s`)
|Category
m|PERFORMANCE
|GQLSTATUS code
m|03N95
|Status description
a|info: dynamic property.
An index exists on label/type(s) `{ <<labelList>> }`.
It is not possible to use indexes for dynamic properties.
Consider using static properties.
|Classification
m|PERFORMANCE
|SeverityLevel
m|INFORMATION
|===

.A dynamic node property key makes it impossible to use indexes
[.tabbed-example]
=====
[.include-with-GQLSTATUS-code]
======

Query::
+
[source, cypher]
----
MATCH (n:Person) WHERE n[$prop] IS NOT NULL RETURN n;
----

Returned GQLSTATUS code::
03N95

Returned status description::
info: dynamic property.
An index exists on label/type(s) `Person`.
It is not possible to use indexes for dynamic properties.
Consider using static properties.

Suggestions for improvement::
If there is an index for `(n:Person) ON (n.name)`, it will not be used for the above query because the query is using a dynamic property.
Therefore, if there is an index, it is better to use the constant value.
For example, if `[$prop]` is equal to `name`, the following query would be able to use the index:
+
[source, cypher]
----
MATCH (n:Person) WHERE n.name IS NOT NULL RETURN n;
----

======
[.include-with-neo4j-code]
======

Query::
+
[source, cypher]
----
MATCH (n:Person) WHERE n[$prop] IS NOT NULL RETURN n;
----

Description of the returned code::
Using a dynamic property makes it impossible to use an index lookup for this query (indexed label is: `Person`)

Suggestions for improvement::
If there is an index for `(n:Person) ON (n.name)`, it will not be used for the above query because the query is using a dynamic property.
Therefore, if there is an index, it is better to use the constant value.
For example, if `[$prop]` is equal to `name`, the following query would be able to use the index:
+
[source, cypher]
----
MATCH (n:Person) WHERE n.name IS NOT NULL RETURN n;
----

======
=====

.A dynamic relationship property key makes it impossible to use indexes
[.tabbed-example]
=====
[.include-with-GQLSTATUS-code]
======

Query::
+
[source,cypher]
----
MATCH ()-[r: KNOWS]->() WHERE r[$prop] IS NOT NULL RETURN r
----

Returned GQLSTATUS code::
03N95

Returned status description::
info: dynamic property.
An index exists on label/type(s) `KNOWS`.
It is not possible to use indexes for dynamic properties.
Consider using static properties.

Suggestions for improvement::
Similar to dynamic node properties, use a constant value if possible, especially when there is an index on the relationship property.
For example, if `[$prop]` is equal to `since`, you can rewrite the query to:
+
[source, cypher]
----
MATCH ()-[r: KNOWS]->() WHERE r.since IS NOT NULL RETURN r
----

======
[.include-with-neo4j-code]
======

Query::
+
[source,cypher]
----
MATCH ()-[r: KNOWS]->() WHERE r[$prop] IS NOT NULL RETURN r
----

Description of the returned code::
Using a dynamic property makes it impossible to use an index lookup for this query (indexed type is: `KNOWS`)

Suggestions for improvement::
Similar to dynamic node properties, use a constant value if possible, especially when there is an index on the relationship property.
For example, if `[$prop]` is equal to `since`, you can rewrite the query to:
+
[source, cypher]
----
MATCH ()-[r: KNOWS]->() WHERE r.since IS NOT NULL RETURN r
----

======
=====

[#_neo_clientnotification_statement_codegenerationfailed]
=== Failed code generation

The `CodeGenerationFailed` notification is created when it is not possible to generate a code for a query, for example, when the query is too big.
For more information about the specific query, see the stack trace in the _debug.log_ file.

.Notification details
[cols="<1s,<4"]
|===
|Neo4j  code
m|Neo.ClientNotification.Statement.CodeGenerationFailed
|Title
a|The database was unable to generate code for the query. A stacktrace can be found in the _debug.log_.
|Description
|The database was unable to generate code for the query. A stacktrace can be found in the debug.log. (method too big)
|Category
m|PERFORMANCE
|GQLSTATUS code
m|03N96
|Status description
a|info: code generation failed
Failed to generate code, falling back to interpreted `{ <<cfgSetting>> }` engine. A stacktrace can be found in the debug.log. Cause: `{ <<cause>> }`.
|Classification
m|PERFORMANCE
|SeverityLevel
m|INFORMATION
|===

//TO ADD EXAMPLES
//To update the description when the code is spit out

[#_hint_notifications]
== `HINT` notifications

`HINT` notifications are returned by default when the Cypher planner or runtime cannot create a query plan to fulfill a specified hint, for example, `JOIN` or `INDEX`.
This behavior of the Cypher planner or runtime can be changed by setting the configuration link:https://neo4j.com/docs/operations-manual/current/configuration/configuration-settings/#config_dbms.cypher.hints_error[`dbms.cypher.hints_error`] to `true`.
In this case, the query will return an error.

[#_neo_clientnotification_statement_joinhintunfulfillablewarning]
=== Join hint unfulfillable

.Notification details
[cols="<1s,<4"]
|===
|Neo4j  code
m|Neo.ClientNotification.Statement.JoinHintUnfulfillableWarning
|Title
a|The database was unable to plan a hinted join.
|Description
|The hinted join was not planned.
This could happen because no generated plan contained the join key,
please try using a different join key or restructure your query. (`%s`)
|Category
m|HINT
|GQLSTATUS code
m|01N30
|Status description
a|warn: join hint unfulfillable. Unable to create a plan with `JOIN ON { <<variableList>> }`. Try to change the join key(s) or restructure your query.
|Classification
m|HINT
|SeverityLevel
m|WARNING
|===

.Inability to fulfill the hint despite the given `JOIN` hint
[.tabbed-example]
=====
[.include-with-GQLSTATUS-code]
======

Query::
+
[source, cypher]
----
MATCH (a:A)
WITH a, 1 AS horizon
OPTIONAL MATCH (a)-[r]->(b:B)
USING JOIN ON a
OPTIONAL MATCH (a)--(c)
RETURN *
----

Returned GQLSTATUS code::
01N30

Returned status description::
warn: joint hint unfulfillable.
Unable to create a plan with `JOIN ON a`.
Try to change the join key(s) or restructure your query.

Suggestions for improvement::
The `JOIN` hint cannot be applied because its specified variable is before the `OPTIONAL MATCH` and, therefore, is already bound.
The only option for this query is to either remove the hint or modify the query to allow it to be used.

======
[.include-with-neo4j-code]
======

Query::
+
[source, cypher]
----
MATCH (a:A)
WITH a, 1 AS horizon
OPTIONAL MATCH (a)-[r]->(b:B)
USING JOIN ON a
OPTIONAL MATCH (a)--(c)
RETURN *
----

Description of the returned code::
The hinted join was not planned.
This could happen because no generated plan contained the join key,
please try using a different join key or restructure your query. (hinted join key identifier is: `a`)

Suggestions for improvement::
The `JOIN` hint cannot be applied because its specified variable is before the `OPTIONAL MATCH` and, therefore, is already bound.
The only option for this query is to either remove the hint or modify the query to allow it to be used.

======
=====


[#_neo_clientnotification_schema_hintedindexnotfound]
=== Hinted index not found

.Notification details
[cols="<1s,<4"]
|===
|Neo4j  code
m|Neo.ClientNotification.Schema.HintedIndexNotFound
|Title
a|The request (directly or indirectly) referred to an index that does not exist.
|Description
|The hinted index does not exist, please check the schema (`%s`)
|Category
m|HINT
|GQLSTATUS code
m|01N31
|Status description
a|warn: hinted index not found.
Unable to create a plan with `{ <<idxDescr>> }` because the index does not exist.
|Classification
m|HINT
|SeverityLevel
m|WARNING
|===

.Inability to use the label index despite the given index hint
[.tabbed-example]
=====
[.include-with-GQLSTATUS-code]
======

Query::
+
[source, cypher]
----
MATCH (a: Label)
USING INDEX a:Label(id)
WHERE a.id = 1
RETURN a
----

Returned GQLSTATUS code::
01N31

Returned status description::
warn: hinted index not found.
Unable to create a plan with `INDEX :Label(id)` because the index does not exist.

Suggestions for improvement::
The hinted index does not exist, make sure the label and property are spelled correctly.
If the spelling is correct, either create the index or remove the hint from the query.
======
[.include-with-neo4j-code]
======

Query::
+
[source, cypher]
----
MATCH (a: Label)
USING INDEX a:Label(id)
WHERE a.id = 1
RETURN a
----

Description of the returned code::
The hinted index does not exist, please check the schema (index is: INDEX FOR (`a`:`Label`) ON (`a`.`id`))

Suggestions for improvement::
The hinted index does not exist, make sure the label and property are spelled correctly.
If the spelling is correct, either create the index or remove the hint from the query.

======
=====

.Inability to use the relationship index despite the given index hint
[.tabbed-example]
=====
[.include-with-GQLSTATUS-code]
======

Query::
+
[source, cypher]
----
MATCH ()-[r:Rel]-()
USING INDEX r:Rel(id)
WHERE r.id = 1
RETURN r
----

Returned GQLSTATUS code::
01N31

Returned status description::
warn: hinted index not found.
Unable to create a plan with `INDEX :Rel(id)` because the index does not exist.

Suggestions for improvement::
The hinted index does not exist, make sure the relationship type and property are spelled correctly.
If the spelling is correct, either create the index or remove the hint from the query.
======
[.include-with-neo4j-code]
======

Query::
+
[source, cypher]
----
MATCH ()-[r:Rel]-()
USING INDEX r:Rel(id)
WHERE r.id = 1
RETURN r
----

Description of the returned code::
The hinted index does not exist, please check the schema (index is: INDEX FOR ()-[`r`:`Rel`]-() ON (`r`.`id`))

Suggestions for improvement::
The hinted index does not exist, make sure the relationship type and property are spelled correctly.
If the spelling is correct, either create the index or remove the hint from the query.

======
=====

[#_unrecognized_notifications]
== `UNRECOGNIZED` notifications

Unrecognized notifications are returned when the query or command mentions entities that are unknown to the system.

[#_neo_clientnotification_database_homedatabasenotfound]
=== Home database not found

.Notification details
[cols="<1s,<4"]
|===
|Neo4j  code
m|Neo.ClientNotification.Database.HomeDatabaseNotFound
|Title
a|The request referred to a home database that does not exist.
|Description
|The home database provided does not currently exist in the DBMS.
This command will not take effect until this database is created. (`%s`)
|Category
m|UNRECOGNIZED
|GQLSTATUS code
m|00N50
|Status description
a|note: successful completion - home database not found.
The database `{ <<db>> }` does not exist.
Verify that the spelling is correct or create the database for the command to take effect.
|Classification
m|UNRECOGNIZED
|SeverityLevel
m|INFORMATION
|===

.Setting the `home` database to a database that does not exist
[.tabbed-example]
=====
[.include-with-GQLSTATUS-code]
======

Query::
+
[source,cypher]
----
CREATE USER john SET PASSWORD "secret" SET HOME DATABASE nej4
----

Returned GQLSTATUS code::
00N50

Returned status description::
note: successful completion - home database not found.
The database `ne4j` does not exist.
Verify that the spelling is correct or create the database for the command to take effect.

Suggestions for improvement::
Verify that the home database name is not misspelled.
======
[.include-with-neo4j-code]
======

Query::
+
[source,cypher]
----
CREATE USER john SET PASSWORD "secret" SET HOME DATABASE nej4
----

Description of the returned code::
The home database provided does not currently exist in the DBMS.
This command will not take effect until this database is created. (HOME DATABASE: `nej4`)

Suggestions for improvement::
Verify that the home database name is not misspelled.

======
=====

[#_neo_clientnotification_statement_unknownlabelwarning]
=== Unknown label

.Notification details
[cols="<1s,<4"]
|===
|Neo4j  code
m|Neo.ClientNotification.Statement.UnknownLabelWarning
|Title
a|The provided label is not in the database.
|Description
|One of the labels in your query is not available in the database, make sure you didn't misspell it or that the label is available when you run this statement in your application (`%s`)
|Category
m|UNRECOGNIZED
|GQLSTATUS code
m|01N50
|Status description
a|warn: unknown label.
The label `{ <<label>> }` does not exist in database `{ <<db>> }`.
Verify that the spelling is correct.
|Classification
m|UNRECOGNIZED
|SeverityLevel
m|WARNING
|===

.Matching on a node with a label that does not exist in the database
[.tabbed-example]
=====
[.include-with-GQLSTATUS-code]
======

Query::
+
[source,cypher]
----
MATCH (n:Perso) RETURN n
----

Returned GQLSTATUS code::
01N50

Returned status description::
warn: unknown label.
The label `Perso` does not exist in database `neo4j`.
Verify that the spelling is correct.

Suggestions for improvement::
Verify that the label is not misspelled.
If you plan to create nodes with that label in the future, no change is needed.
======
[.include-with-neo4j-code]
======

Query::
+
[source,cypher]
----
MATCH (n:Perso) RETURN n
----

Description of the returned code::
One of the labels in your query is not available in the database, make sure you didn't misspell it or that the label is available when you run this statement in your application (the missing label name is: `Perso`)

Suggestions for improvement::
Verify that the label is not misspelled.
If you plan to create nodes with that label in the future, then no change is needed.

======
=====

[#_neo_clientnotification_statement_unknownrelationshiptypewarning]
=== Unknown relationship type

.Notification details
[cols="<1s,<4"]
|===
|Neo4j  code
m|Neo.ClientNotification.Statement.UnknownRelationshipTypeWarning
|Title
a|The provided relationship type is not in the database.
|Description
|One of the relationship types in your query is not available in the database,
make sure you didn't misspell it or that the label is available when you run this statement in your application (`%s`)
|Category
m|UNRECOGNIZED
|GQLSTATUS code
m|01N51
|Status description
a|warn: unknown relationship type.
The relationship type `{ <<relType>> }` does not exist in database `{ <<db>> }`.
Verify that the spelling is correct.
|Classification
m|UNRECOGNIZED
|SeverityLevel
m|WARNING
|===

.Matching a relationship with a type that does not exist
[.tabbed-example]
=====
[.include-with-GQLSTATUS-code]
======
Query::
+
[source,cypher]
----
MATCH (n)-[:NonExistingType]->() RETURN n
----

Returned GQLSTATUS code::
01N51

Returned status description::
warn: unknown relationship type.
The relationship type `NonExistingType` does not exist in database `neo4j`.
Verify that the spelling is correct.

Suggestions for improvement::
Verify that the relationship type is not misspelled.
If you plan to create relationships of this type in the future, no change is needed.
======
[.include-with-neo4j-code]
======
Query::
+
[source,cypher]
----
MATCH (n)-[:NonExistingType]->() RETURN n
----

Description of the returned code::
One of the relationship types in your query is not available in the database,
make sure you didn't misspell it or that the label is available when you run this statement in your application (the missing relationship type is: `NonExistingType`)

Suggestions for improvement::
Verify that the relationship type is not misspelled.
If you plan to create relationships of this type in the future, no change is needed.

======
=====

[#_neo_clientnotification_statement_unknownpropertykeywarning]
=== Unknown property key

.Notification details
[cols="<1s,<4"]
|===
|Neo4j  code
m|Neo.ClientNotification.Statement.UnknownPropertyKeyWarning
|Title
a|The provided property key is not in the database
|Description
|One of the property names in your query is not available in the database,
make sure you didn't misspell it or that the label is available when you run this statement in your application (`%s`)
|Category
m|UNRECOGNIZED
|GQLSTATUS code
m|01N52
|Status description
a|warn: unknown property key.
The property `{ <<propKey>> }` does not exist in database `{ <<db>> }`.
Verify that the spelling is correct.
|Classification
m|UNRECOGNIZED
|SeverityLevel
m|WARNING
|===

.Matching a property key that does not exist
[.tabbed-example]
=====
[.include-with-GQLSTATUS-code]
======
Query::
+
[source,cypher]
----
MATCH (n:Person {nme:”Tom”})
RETURN n
----

Returned GQLSTATUS code::
01N52

Returned status description::
warn: unknown property key.
The property `nme` does not exist in database `neo4j`.
Verify that the spelling is correct.

Suggestions for improvement::
Verify that the property key is not misspelled.
If you plan to create that property key in the future, no change is needed.
======
[.include-with-neo4j-code]
======
Query::
+
[source,cypher]
----
MATCH (n:Person {nme:”Tom”})
RETURN n
----

Description of the returned code::
One of the property names in your query is not available in the database,
make sure you didn't misspell it or that the label is available when you run this statement in your application (the missing property name is: `nme`)

Suggestions for improvement::
Verify that the property key is not misspelled.
If you plan to create that property key in the future, no change is needed.

======
=====

[#_neo_clientnotification_statement_AggregationSkippedNull]
=== Aggregation skipped null

.Notification details
[cols="<1s,<4"]
|===
|Neo4j  code
m|Neo.ClientNotification.Statement.AggregationSkippedNull
|Title
a|The query contains an aggregation function that skips null values.
|Description
|The query contains an aggregation function that skips null values.
|Category
m|UNRECOGNIZED
|GQLSTATUS code
m|01G11
|Status description
a|warn: null value eliminated in set function.
|Classification
m|UNRECOGNIZED
|SeverityLevel
m|WARNING
|===

.Aggregation skipping a NULL value
[.tabbed-example]
=====
[.include-with-GQLSTATUS-code]
======
Query::
+
[source,cypher]
----
UNWIND [1, NULL, 2] AS i RETURN count(i) AS sum
----

Returned GQLSTATUS code::
01G11

Returned status description::
warn: null value eliminated in set function.
======
[.include-with-neo4j-code]
======
Query::

[source,cypher]
----
UNWIND [1, NULL, 2] AS i RETURN count(i) AS sum
----
Description of the returned code::
The query contains an aggregation function that skips null values.
======
=====

[#_unsupported_notifications]
== `UNSUPPORTED` notifications

Unsupported notifications are returned when the query or command is trying to use features that are not supported by the current system or using experimental features that should not be used in production.

[#_neo_clientnotification_statement_runtimeunsupportedwarning]
=== Unsupported runtime

.Notification details
[cols="<1s,<4"]
|===
|Neo4j  code
m|Neo.ClientNotification.Statement.RuntimeUnsupportedWarning
|Title
a|This query is not supported by the chosen runtime.
|Description
|Selected runtime is unsupported for this query, please use a different runtime instead or fallback to default.
(`%s`)
|Category
m|UNSUPPORTED
|GQLSTATUS code
m|01N40
|Status description
a|warn: unsupported runtime.
The query cannot be executed with `{ <<preparserInput>>1 }`, `{ <<preparserInput>>2 }` is used.
Cause: `{ <<msg>> }`.
|Classification
m|UNSUPPORTED
|SeverityLevel
m|WARNING
|===

.A runtime is not supported by a Cypher command
[.tabbed-example]
=====
[.include-with-GQLSTATUS-code]
======
Query::
+
[source,cypher]
----
EXPLAIN CYPHER runtime=pipelined SHOW INDEXES YIELD *
----

Returned GQLSTATUS code::
01N40

Returned status description::
warn: unsupported runtime.
The query cannot be executed with `runtime=pipelined`, `runtime=slotted` is used.
Cause: Pipelined does not yet support the plans including `ShowIndexes`, use another runtime.

Suggestions for improvement::
Use a different runtime or remove the runtime option to run the query with the default runtime:
+
[source,cypher]
----
SHOW INDEXES YIELD *
----
======
[.include-with-neo4j-code]
======

Query::
+
[source,cypher]
----
CYPHER runtime=pipelined SHOW INDEXES YIELD *
----

Description of the returned code::
Selected runtime is unsupported for this query, please use a different runtime instead or fallback to default.
(Pipelined does not yet support the plans including `ShowIndexes`, use another runtime.)

Suggestions for improvement::
Use a different runtime or remove the runtime option to run the query with the default runtime:
+
[source,cypher]
----
SHOW INDEXES YIELD *
----

======
=====

[role=label--deprecated-5.14]
[#_neo_clientnotification_statement_runtimeexperimental]
=== RuntimeExperimental

[NOTE]
====
The usage of this notification has been removed since Neo4j 5.14.
====

.Notification details
[cols="<1s,<4"]
|===
|Neo4j  code
m|Neo.ClientNotification.Statement.RuntimeExperimental
|Title
a|This feature is experimental and should not be used in production systems.
|Description
|You are using an experimental feature (`%s`)
|Category
m|UNSUPPORTED
|SeverityLevel
m|WARNING
|===

.Use of the parallel runtime
====
Query::
+
[source,cypher]
----
CYPHER runtime=parallel MATCH (n) RETURN (n)
----

Description of the returned code::
You are using an experimental feature (The parallel runtime is experimental and might suffer from instability and potentially correctness issues.)

Suggestions for improvement::
The parallel runtime should not be used in production. Choose another runtime or remove the option to use the default runtime:
+
[source,cypher]
----
MATCH (n) RETURN (n)
----
====

[#_deprecated_notifications]
== `DEPRECATION` notifications

Deprecation notifications contain information about a feature or functionality that has been deprecated.
It is important to change to the new functionality, otherwise, the query might break in a future version.

[#_neo_clientnotification_statement_featuredeprecated]
=== Feature deprecated

.Notification details
[cols="<1s,<4"]
|===
|Neo4j  code
m|Neo.ClientNotification.Statement.FeatureDeprecationWarning
|Title
a|This feature is deprecated and will be removed in future versions.
|Descriptions
a|
- The procedure has a deprecated field. (`%s`)
- The function has a deprecated field. (`%s`)
- Creating an entity (`%s`) and referencing that entity in a property definition in the same CREATE is deprecated.
- Merging an entity (`%s`) and referencing that entity in a property definition in the same MERGE is deprecated.
- The Unicode character `%s` is deprecated for unescaped identifiers and will be considered as a whitespace character in the future.
To continue using it, escape the identifier by adding backticks around the identifier `%s`.
- The character with the Unicode representation `%s` is deprecated for unescaped identifiers and will not be supported in the future.
To continue using it, escape the identifier by adding backticks around the identifier `%s`.
- label:new[Valid for Neo4j 5.5-5.25] All subqueries in a UNION [ALL] should have the same ordering for the return columns.
Using differently ordered return items in a UNION [ALL] clause is deprecated and will be removed in a future version.
- Databases and aliases with unescaped `.` are deprecated unless to indicate that they belong to a composite database.
Names containing `.` should be escaped. (`%s`)
|Category
m|DEPRECATION
|GQLSTATUS code
m|01N00
|Status description
a|warn: feature deprecated. `{ <<item>> }`
|Classification
m|DEPRECATION
|SeverityLevel
m|WARNING
|===

.Create a database with an unescaped name containing a dot
[.tabbed-example]
=====
[.include-with-GQLSTATUS-code]
======
Query::
+
[source,cypher]
----
CREATE DATABASE foo.bar
----

Returned GQLSTATUS code::
01N00

Returned status description::
warn: feature deprecated.
Databases and aliases with unescaped `.` are deprecated unless to indicate that they belong to a composite database. Names containing `.` should be escaped. (Name: foo.bar)

Suggestions for improvement::
If not intended for a composite database, escape the name with the character ```.
+
[source,cypher]
----
CREATE DATABASE `foo.bar`
----
======
[.include-with-neo4j-code]
======
Query::
+
[source,cypher]
----
CREATE DATABASE foo.bar
----

Description of the returned code::
Databases and aliases with unescaped `.` are deprecated unless to indicate that they belong to a composite database.
Names containing `.` should be escaped. (Name: `foo.bar`)

Suggestions for improvement::
If not intended for a composite database, escape the name with the character ```.
+
[source,cypher]
----
CREATE DATABASE `foo.bar`
----

======
=====

.Using differently ordered return items in a `UNION` clause
[.tabbed-example]
=====
[.include-with-GQLSTATUS-code]
======
Query::
+
[source,cypher]
----
RETURN 'val' as one, 'val' as two
UNION
RETURN 'val' as two, 'val' as one
----

Returned GQLSTATUS code::
01N00

Returned status description::
warn: feature deprecated.
All subqueries in a UNION [ALL] should have the same ordering for the return columns.
Using differently ordered return items in a UNION [ALL] clause is deprecated and will be removed in a future version.

Suggestions for improvement::
Use the same order for the return columns in all subqueries combined by a `UNION` clause.
+
[source,cypher]
----
RETURN 'val' as one, 'val' as two
UNION
RETURN 'val' as one, 'val' as two
----

======
[.include-with-neo4j-code]
======
Query::
+
[source,cypher]
----
RETURN 'val' as one, 'val' as two
UNION
RETURN 'val' as two, 'val' as one
----

Description of the returned code::
All subqueries in a UNION [ALL] should have the same ordering for the return columns.
Using differently ordered return items in a UNION [ALL] clause is deprecated and will be removed in a future version.

Suggestions for improvement::
Use the same order for the return columns in all subqueries combined by a `UNION` clause.
+
[source,cypher]
----
RETURN 'val' as one, 'val' as two
UNION
RETURN 'val' as one, 'val' as two
----
======
=====

[NOTE]
====
Using differently ordered return items in a UNION [ALL] clause is deprecated in versions 5.5 to 5.25.
However, starting from version 5.26, the deprecation has been withdrawn following cost-benefit analysis and valuable user feedback.
====

.Using the Unicode \u0085 in an unescaped identifier
[.tabbed-example]
=====
[.include-with-GQLSTATUS-code]
======
Query::
+
[source,cypher]
----
RETURN 1 as my\u0085identifier
----

Returned GQLSTATUS code::
01N00

Returned status description::
warn: feature deprecated.
The Unicode character `\u0085` is deprecated for unescaped identifiers and will be considered as a whitespace character in the future.
To continue using it, escape the identifier by adding backticks around the identifier ``my\u0085identifier``.
======
[.include-with-neo4j-code]
======
Query::
+
[source,cypher]
----
RETURN 1 as my\u0085identifier
----
Description of the returned code::
The Unicode character `\u0085` is deprecated for unescaped identifiers and will be considered as a whitespace character in the future. To continue using it, escape the identifier by adding backticks around the identifier `my\u0085identifier`.

======
=====

[#_deprecated-feature-with-replacement]
=== Feature deprecated with a replacement

.Notification details
[cols="<1s,<4"]
|===
|Neo4j  code
m|Neo.ClientNotification.Statement.FeatureDeprecationWarning
|Title
a|This feature is deprecated and will be removed in future versions.
|Descriptions
a|
- The semantics of using colon in the separation of alternative relationship types will change in a future version. (`%s`)
- The use of nodes or relationships for setting properties is deprecated and will be removed in a future version.
Please use properties() instead.
- The use of shortestPath and allShortestPaths with fixed length relationships is deprecated and will be removed in a future version.
Please use a path with a length of 1 [r*1..1] instead or a Match with a limit.
- The query used a deprecated function. (`%s`)
- The query used a deprecated procedure. (`%s`)
- The query used a deprecated runtime option. (`%s`)
- The `TextIndexProvider.DESCRIPTOR.name()` provider for text indexes is deprecated and will be removed in a future version.
Please use `TrigramIndexProvider.DESCRIPTOR.name()` instead.
|Category
m|DEPRECATION
|GQLSTATUS code
m|01N01
|Status description
a|warn: feature deprecated with replacement.
`{ <<feat>>1 }` is deprecated.
It is replaced by `{ <<feat>>2 }`.
|Classification
m|DEPRECATION
|SeverityLevel
m|WARNING
|===

.Colon after the vertical bar `|:` in a relationship pattern
[.tabbed-example]
=====
[.include-with-GQLSTATUS-code]
======
Query::
+
[source,cypher]
----
MATCH (a)-[:A|:B|:C]-() RETURN *
----

Returned GQLSTATUS code::
01N01

Returned status description::
warn: feature deprecated with replacement.
`:A|:B|:C` is deprecated.
It is replaced by `:A|B|C`.

Suggestions for improvement::
Remove the colon inside the relationship type expression.
+
[source,cypher]
----
MATCH (a)-[:A|B|C]-() RETURN *
----

======
[.include-with-neo4j-code]
======
Query::
+
[source,cypher]
----
MATCH (a)-[:A|:B|:C]-() RETURN *
----

Description of the returned code::
The semantics of using colon in the separation of alternative relationship types will change in a future version. (Please use ':A|B|C' instead)

Suggestions for improvement::
Remove the colon inside the relationship type expression.
+
[source,cypher]
----
MATCH (a)-[:A|B|C]-() RETURN *
----

======
=====

.Setting properties using a node
[.tabbed-example]
=====
[.include-with-GQLSTATUS-code]
======
Query::
+
[source,cypher]
----
MATCH (a)-[]-(b)
SET a = b
----

Returned GQLSTATUS code::
01N01

Returned status description::
warn: feature deprecated with replacement.
`SET a = b` is deprecated.
It is replaced by `SET a = properties(b)`.

Suggestions for improvement::
Use the `properties()` function to get all properties from `b`.
+
[source,cypher]
----
MATCH (a)-[]-(b)
SET a = properties(b)
----

======
[.include-with-neo4j-code]
======
Query::
+
[source,cypher]
----
MATCH (a)-[]-(b)
SET a = b
----

Description of the returned code::
The use of nodes or relationships for setting properties is deprecated and will be removed in a future version.
Please use `properties()` instead.

Suggestions for improvement::
Use the `properties()` function to get all properties from `b`.
+
[source,cypher]
----
MATCH (a)-[]-(b)
SET a = properties(b)
----

======
=====


.Setting properties using a relationship
[.tabbed-example]
=====
[.include-with-GQLSTATUS-code]
======
Query::
+
[source,cypher]
----
MATCH (a)-[r]-(b)
SET a += r
----

Returned GQLSTATUS code::
01N01

Returned status description::
warn: feature deprecated with replacement.
`SET a += r` is deprecated.
It is replaced by `SET a += properties(r)`.

Suggestions for improvement::
Use the `properties()` function to get all properties from `r`.
+
[source,cypher]
----
MATCH (a)-[r]-(b)
SET a += properties(r)
----
======
[.include-with-neo4j-code]
======
Query::
+
[source,cypher]
----
MATCH (a)-[r]-(b)
SET a += r
----

Description of the returned code::
The use of nodes or relationships for setting properties is deprecated and will be removed in a future version.
Please use `properties()` instead.

Suggestions for improvement::
Use the `properties()` function to get all properties from `r`.
+
[source,cypher]
----
MATCH (a)-[r]-(b)
SET a += properties(r)
----

======
=====


.Shortest path with a fixed relationship length
[.tabbed-example]
=====
[.include-with-GQLSTATUS-code]
======
Query::
+
[source,cypher]
----
MATCH (a:Start), shortestPath((a)-[r]->()) RETURN a
----

Returned GQLSTATUS code::
01N01

Returned status description::
warn: feature deprecated with replacement.
`shortestPath\((a)-[r]->())` is deprecated.
It is replaced by `shortestPath\((n)-[r*1..1]->(m))`.

Suggestions for improvement::
If the relationship length is fixed, there is no reason to search for the shortest path.
Instead, you can rewrite it to the following:
+
[source,cypher]
----
MATCH (a: Start)-[r]->(b: End) RETURN b LIMIT 1
----
======
[.include-with-neo4j-code]
======
Query::
+
[source,cypher]
----
MATCH (a:Start), shortestPath((a)-[r]->()) RETURN a
----

Description of the returned code::
The use of `shortestPath` and `allShortestPaths` with fixed length relationships is deprecated and will be removed in a future version.
Please use a path with a length of `1 [r*1..1]` instead or a `Match` with a `limit`.

Suggestions for improvement::
If the relationship length is fixed, there is no reason to search for the shortest path.
Instead, you can rewrite it to the following:
+
[source,cypher]
----
MATCH (a: Start)-[r]->(b: End) RETURN b LIMIT 1
----

======
=====

.Using a deprecated runtime option
[.tabbed-example]
=====
[.include-with-GQLSTATUS-code]
======
Query::
+
[source,cypher]
----
CYPHER runtime = interpreted MATCH (n) RETURN n
----

Returned GQLSTATUS code::
01N01

Returned status description::
warn: feature deprecated with replacement.
`runtime=interpreted` is deprecated.
It is replaced by `runtime=slotted`.

Suggestions for improvement::
Runtime `interpreted` is deprecated and another runtime is used instead.
Alternatively, you can remove the runtime option to use the default runtime.
+
[source,cypher]
----
MATCH (n) RETURN n
----
======
[.include-with-neo4j-code]
======
Query::
+
[source,cypher]
----
CYPHER runtime = interpreted MATCH (n) RETURN n
----

Description of the returned code::
The query used a deprecated runtime option. (`'runtime=interpreted'` is deprecated, please use `'runtime=slotted'` instead)

Suggestions for improvement::
Runtime `interpreted` is deprecated and another runtime is used instead.
Alternatively, you can remove the runtime option to use the default runtime.
+
[source,cypher]
----
MATCH (n) RETURN n
----

======
=====

.Using the `text-1.0` index provider when creating a text index
[.tabbed-example]
=====
[.include-with-GQLSTATUS-code]
======
Query::
+
[source,cypher]
----
CREATE TEXT INDEX FOR (n:Label) ON (n.prop) OPTIONS {indexProvider : 'text-1.0'}
----

Returned GQLSTATUS code::
01N01

Returned status description::
warn: feature deprecated with replacement.
`text-1.0` is deprecated.
It is replaced by `text-2.0`.

Suggestions for improvement::
Update the option `indexProvider` with the value `text-2.0`.
+
[source,cypher]
----
CREATE TEXT INDEX FOR (n:Label) ON (n.prop) OPTIONS {indexProvider : 'text-2.0'}
----
======
[.include-with-neo4j-code]
======
Query::
+
[source,cypher]
----
CREATE TEXT INDEX FOR (n:Label) ON (n.prop) OPTIONS {indexProvider : 'text-1.0'}
----

Description of the returned code::
The `text-1.0` provider for text indexes is deprecated and will be removed in a future version.
Please use `text-2.0` instead.

Suggestions for improvement::
Update the option `indexProvider` with the value `text-2.0`.
+
[source,cypher]
----
CREATE TEXT INDEX FOR (n:Label) ON (n.prop) OPTIONS {indexProvider : 'text-2.0'}
----

======
=====

.Using a renamed or a deprecated procedure
[.tabbed-example]
=====
[.include-with-GQLSTATUS-code]
======
[source,cypher]
----
CALL cdc.query()
----

Returned GQLSTATUS code::
01N01

Returned status description::
warn: feature deprecated with replacement.
`cdc.query` is deprecated.
It is replaced by `db.cdc.query`.

Suggestions for improvement::
Use the procedure `db.cdc.query` instead.
+
[source,cypher]
----
CALL db.cdc.query()
----
======

[.include-with-neo4j-code]
======

Query::
+
[source,cypher]
----
CALL cdc.query()
----

Description of the returned code::
The query used a deprecated procedure: `cdc.query`.

Suggestions for improvement::
Use the procedure `db.cdc.query` instead.
+
[source,cypher]
----
CALL db.cdc.query()
----
======
=====

.Using id() function
[.tabbed-example]
=====
[.include-with-GQLSTATUS-code]
======
Query::
+
[source,cypher]
----
MATCH (a)
RETURN id(a)
----

Returned GQLSTATUS code::
01N01

Returned status description::
warn: feature deprecated with replacement.
id is deprecated.
It is replaced by elementId or an application-generated id.

Suggestions for improvement::
Use the function `elementId()` instead.
+
[source,cypher]
----
MATCH (a)
RETURN elementId(a)
----
======
[.include-with-neo4j-code]
======

Query::
+
[source,cypher]
----
MATCH (a)
RETURN id(a)
----

Description of the returned code::
The query used a deprecated function: `id`.

Suggestions for improvement::
Use the function `elementId()` instead.
+
[source,cypher]
----
MATCH (a)
RETURN elementId(a)
----
======
=====

.Using an unescaped variable named 'where' in a node pattern
[.tabbed-example]
=====
[.include-with-GQLSTATUS-code]
======
Query::
+
[source,cypher]
----
MATCH (where {p: 5})
RETURN where
----

Returned GQLSTATUS code::
01N01

Returned status description::
warn: feature deprecated with replacement.
`(where {p: 5})` is deprecated.
It is replaced by `(++`where`++ {p: 5})`.

Suggestions for improvement::
To continue using variables with this name, use backticks to escape the variable name:
+
[source,cypher]
----
MATCH (`where` {p: 5})
RETURN `where`.p
----
======
[.include-with-neo4j-code]
======

Query::
+
[source,cypher]
----
MATCH (where {p: 5})
RETURN where
----

Description of the returned code::
'(where {p: 5})' is deprecated. It is replaced by '(++`where`++ {p: 5})'.

Suggestions for improvement::
To continue using variables with this name, use backticks to escape the variable name:
+
[source,cypher]
----
MATCH (`where` {p: 5})
RETURN `where`.p
----
======
=====

.Using an unescaped variable named 'where' in a relationship pattern
[.tabbed-example]
=====
[.include-with-GQLSTATUS-code]
======
Query::
+
[source,cypher]
----
MATCH ()-[where {p: 5}]->()
RETURN where
----

Returned GQLSTATUS code::
01N01

Returned status description::
warn: feature deprecated with replacement.
`-[where {p: 5}]-` is deprecated.
It is replaced by `-[++`where`++ {p: 5}]-`.

Suggestions for improvement::
To continue using variables with this name, use backticks to escape the variable name:
+
[source,cypher]
----
MATCH ()-[`where` {p: 5}]->()
RETURN `where`.p
----
======
[.include-with-neo4j-code]
======
Query::
+
[source,cypher]
----
MATCH ()-[where {p: 5}]->()
RETURN where
----

Description of the returned code::
'-[where {p: 5}]-' is deprecated. It is replaced by '-[++`where`++ {p: 5}]-'.

Suggestions for improvement::
To continue using variables with this name, use backticks to escape the variable name:
+
[source,cypher]
----
MATCH ()-[`where` {p: 5}]->()
RETURN `where`.p
----
======
=====

.Using an unparenthesized label expression predicate as the right-hand side operand of `+`
[.tabbed-example]
=====
[.include-with-GQLSTATUS-code]
======
Query::
+
[source,cypher]
----
MATCH (n)-[r]->(m)
WITH m, n.truthCodes AS listOfBooleans
RETURN listOfBooleans + m:A
----

Returned GQLSTATUS code::
01N01

Returned status description::
warn: feature deprecated with replacement.
`... + m:A` is deprecated.
It is replaced by `... + (m:A)`.

Suggestions for improvement::
Parenthesize the label expression predicate on the right-hand side of `+`:
+
[source,cypher]
----
MATCH (n)-[r]->(m)
WITH m, n.truthCodes AS listOfBooleans
RETURN listOfBooleans + (m:A)
----
======
[.include-with-neo4j-code]
======
Query::
+
[source,cypher]
----
MATCH (n)-[r]->(m)
WITH m, n.truthCodes AS listOfBooleans
RETURN listOfBooleans + m:A
----

Description of the returned code::
'... + m:A' is deprecated. It is replaced by '... + (m:A)'.

Suggestions for improvement::
Parenthesize the label expression predicate on the right-hand side of `+`:
+
[source,cypher]
----
MATCH (n)-[r]->(m)
WITH m, n.truthCodes AS listOfBooleans
RETURN listOfBooleans + (m:A)
----
======
=====

.Using an unparenthesized label expression predicate as the right-hand side operand of `+`
[.tabbed-example]
=====
[.include-with-GQLSTATUS-code]
======
Query::
+
[source,cypher]
----
MATCH (n)-[r]->(m)
WITH r, n.truthCodes AS listOfBooleans
RETURN listOfBooleans + r:C|D
----

Returned GQLSTATUS code::
01N01

Returned status description::
warn: feature deprecated with replacement.
`... + r:C|D` is deprecated.
It is replaced by `... + (r:C|D)`.

Suggestions for improvement::
Parenthesize the label expression predicate on the right-hand side of `+`:
+
[source,cypher]
----
MATCH (n)-[r]->(m)
WITH r, n.truthCodes AS listOfBooleans
RETURN listOfBooleans + (r:C|D)
----
======
[.include-with-neo4j-code]
======
Query::
+
[source,cypher]
----
MATCH (n)-[r]->(m)
WITH r, n.truthCodes AS listOfBooleans
RETURN listOfBooleans + r:C|D
----

Description of the returned code::
'... + r:C|D' is deprecated. It is replaced by '... + (r:C|D)'.

Suggestions for improvement::
Parenthesize the label expression predicate on the right-hand side of `+`:
+
[source,cypher]
----
MATCH (n)-[r]->(m)
WITH r, n.truthCodes AS listOfBooleans
RETURN listOfBooleans + (r:C|D)
----
======
=====

.Using an unescaped variable named `is` as a `WHEN` operand in a simple `CASE` expression
[.tabbed-example]
=====
[.include-with-GQLSTATUS-code]
======
Query::
+
[source,cypher]
----
MATCH (n)
WITH n, n.internationalStandard AS is
RETURN CASE n
  WHEN is :: INTEGER THEN "ISO/IEC" + is
  ELSE is
END AS standardsName
----

Returned GQLSTATUS code::
01N01

Returned status description::
warn: feature deprecated with replacement.
`WHEN is pass:[::] INTEGER` is deprecated.
It is replaced by `WHEN ++`is`++ pass:[::] INTEGER`.

Suggestions for improvement::
To continue using variables with this name in simple `CASE` expressions, use backticks to escape the variable name:
+
[source,cypher]
----
MATCH (n)
WITH n, n.internationalStandard AS `is`
RETURN CASE n
  WHEN `is` :: INTEGER THEN "ISO/IEC" + `is`
  ELSE `is`
END AS standardsName
----
======
[.include-with-neo4j-code]
======
Query::
+
[source,cypher]
----
MATCH (n)
WITH n, n.internationalStandard AS is
RETURN CASE n
  WHEN is :: INTEGER THEN "ISO/IEC" + is
  ELSE is
END AS standardsName
----

Description of the returned code::
'WHEN is :: INTEGER' is deprecated. It is replaced by 'WHEN ++`is`++ :: INTEGER'.

Suggestions for improvement::
To continue using variables with this name in simple `CASE` expressions, use backticks to escape the variable name:
+
[source,cypher]
----
MATCH (n)
WITH n, n.internationalStandard AS `is`
RETURN CASE n
  WHEN `is` :: INTEGER THEN "ISO/IEC" + `is`
  ELSE `is`
END AS standardsName
----
======
=====

.Using an unescaped variable named `contains` in addition operations within a `WHEN` operand in a simple `CASE` expression
[.tabbed-example]
=====
[.include-with-GQLSTATUS-code]
======
Query::
+
[source,cypher]
----
MATCH p = (:A)-[:HAS]->(:B)
WITH p, size(relationships(p)) AS contains
RETURN CASE size(nodes(p))
  WHEN contains + 1 THEN "okay"
  ELSE "not okay"
END AS check
----

Returned GQLSTATUS code::
01N01

Returned status description::
warn: feature deprecated with replacement.
`WHEN contains + 1 INTEGER` is deprecated.
It is replaced by `WHEN ++`contains`++ + 1 INTEGER`.

Suggestions for improvement::
To continue using variables with this name in simple `CASE` expressions, use backticks to escape the variable name:
+
[source,cypher]
----
MATCH p = (:A)-[:HAS]->(:B)
WITH p, size(relationships(p)) AS `contains`
RETURN CASE size(nodes(p))
  WHEN `contains` + 1 THEN "okay"
  ELSE "not okay"
END AS check
----
======
[.include-with-neo4j-code]
======
Query::
+
[source,cypher]
----
MATCH p = (:A)-[:HAS]->(:B)
WITH p, size(relationships(p)) AS contains
RETURN CASE size(nodes(p))
  WHEN contains + 1 THEN "okay"
  ELSE "not okay"
END AS check
----

Description of the returned code::
'WHEN contains + 1 INTEGER' is deprecated. It is replaced by 'WHEN ++`contains`++ + 1 INTEGER'.

Suggestions for improvement::
To continue using variables with this name in simple `CASE` expressions, use backticks to escape the variable name:
+
[source,cypher]
----
MATCH p = (:A)-[:HAS]->(:B)
WITH p, size(relationships(p)) AS `contains`
RETURN CASE size(nodes(p))
  WHEN `contains` + 1 THEN "okay"
  ELSE "not okay"
END AS check
----
======
=====

.Using an unescaped variable named `contains` in subtraction operations within a `WHEN` operand in a simple `CASE` expression
[.tabbed-example]
=====
[.include-with-GQLSTATUS-code]
======
Query::
+
[source,cypher]
----
MATCH p = (:A)-[:HAS]->(:B)
WITH p, size(nodes(p)) AS contains
RETURN CASE size(relationships(p))
  WHEN contains - 1 THEN "okay"
  ELSE "not okay"
END AS check
----

Returned GQLSTATUS code::
01N01

Returned status description::
warn: feature deprecated with replacement.
`WHEN contains - 1 INTEGER` is deprecated.
It is replaced by `WHEN ++`contains`++ - 1 INTEGER`.

Suggestions for improvement::
To continue using variables with this name in simple `CASE` expressions, use backticks to escape the variable name:
+
[source,cypher]
----
MATCH p = (:A)-[:HAS]->(:B)
WITH p, size(nodes(p)) AS `contains`
RETURN CASE size(relationships(p))
  WHEN `contains` - 1 THEN "okay"
  ELSE "not okay"
END AS check
----
======
[.include-with-neo4j-code]
======
Query::
+
[source,cypher]
----
MATCH p = (:A)-[:HAS]->(:B)
WITH p, size(nodes(p)) AS contains
RETURN CASE size(relationships(p))
  WHEN contains - 1 THEN "okay"
  ELSE "not okay"
END AS check
----

Description of the returned code::

'WHEN contains - 1 INTEGER' is deprecated. It is replaced by 'WHEN ++`contains`++ - 1 INTEGER'.

Suggestions for improvement::
To continue using variables with this name in simple `CASE` expressions, use backticks to escape the variable name:
+
[source,cypher]
----
MATCH p = (:A)-[:HAS]->(:B)
WITH p, size(nodes(p)) AS `contains`
RETURN CASE size(relationships(p))
  WHEN `contains` - 1 THEN "okay"
  ELSE "not okay"
END AS check
----
======
=====

.Using the `[]` operator on an unescaped variable named `in` within a `WHEN` operand in a simple `CASE` expression
[.tabbed-example]
=====
[.include-with-GQLSTATUS-code]
======
Query::
+
[source,cypher]
----
MATCH (c:Client)-[:MAKES]->(t:Transaction)
WITH t, c.ibanNumbers AS in
RETURN CASE t.ibanNumber
  WHEN in[0] THEN "used main account"
  ELSE "used different account"
END AS check
----

Returned GQLSTATUS code::
01N01

Returned status description::
warn: feature deprecated with replacement.
`WHEN in[0] INTEGER` is deprecated.
It is replaced by `WHEN ++`in`++[0] INTEGER`.

Suggestions for improvement::
To continue using variables with this name in simple `CASE` expressions, use backticks to escape the variable name:
+
[source,cypher]
----
MATCH (c:Client)-[:MAKES]->(t:Transaction)
WITH t, c.ibanNumbers AS `in`
RETURN CASE t.ibanNumber
  WHEN `in`[0] THEN "used main account"
  ELSE "used different account"
END AS check
----
======
[.include-with-neo4j-code]
======
Query::
+
[source,cypher]
----
MATCH (c:Client)-[:MAKES]->(t:Transaction)
WITH t, c.ibanNumbers AS in
RETURN CASE t.ibanNumber
  WHEN in[0] THEN "used main account"
  ELSE "used different account"
END AS check
----

Description of the returned code::

'WHEN in[0] INTEGER' is deprecated. It is replaced by 'WHEN ++`in`++[0] INTEGER'.

Suggestions for improvement::
To continue using variables with this name in simple `CASE` expressions, use backticks to escape the variable name:
+
[source,cypher]
----
MATCH (c:Client)-[:MAKES]->(t:Transaction)
WITH t, c.ibanNumbers AS `in`
RETURN CASE t.ibanNumber
  WHEN `in`[0] THEN "used main account"
  ELSE "used different account"
END AS check
----
======
=====

.Using the `[]` operator on an unescaped variable named `in` within a `WHEN` operand in a simple `CASE` expression
[.tabbed-example]
=====
[.include-with-GQLSTATUS-code]
======
Query::
+
[source,cypher]
----
MATCH (in:Client)-[:MAKES]->(t:Transaction)
RETURN CASE t.ibanNumber
  WHEN in["mainAccount"] THEN "used main account"
  ELSE "used different account"
END AS check
----

Returned GQLSTATUS code::
01N01

Returned status description::
warn: feature deprecated with replacement.
`WHEN in["mainAccount"] INTEGER` is deprecated.
It is replaced by `WHEN ++`in`++["mainAccount"] INTEGER`.

Suggestions for improvement::
To continue using variables with this name in simple `CASE` expressions, use backticks to escape the variable name:
+
[source,cypher]
----
MATCH (in:Client)-[:MAKES]->(t:Transaction)
RETURN CASE t.ibanNumber
  WHEN `in`["mainAccount"] THEN "used main account"
  ELSE "used different account"
END AS check
----
======
[.include-with-neo4j-code]
======
Query::
+
[source,cypher]
----
MATCH (in:Client)-[:MAKES]->(t:Transaction)
RETURN CASE t.ibanNumber
  WHEN in["mainAccount"] THEN "used main account"
  ELSE "used different account"
END AS check
----

Description of the returned code::

'WHEN in["mainAccount"] INTEGER' is deprecated. It is replaced by 'WHEN ++`in`++["mainAccount"] INTEGER'.

Suggestions for improvement::
To continue using variables with this name in simple `CASE` expressions, use backticks to escape the variable name:
+
[source,cypher]
----
MATCH (in:Client)-[:MAKES]->(t:Transaction)
RETURN CASE t.ibanNumber
  WHEN `in`["mainAccount"] THEN "used main account"
  ELSE "used different account"
END AS check
----
======
=====

[#_deprecated-notifications-without-replacement]
=== Deprecated features without a future replacement

.Notification details
[cols="<1s,<4"]
|===
|Neo4j  code
m|Neo.ClientNotification.Statement.FeatureDeprecationWarning
|Title
a|This feature is deprecated and will be removed in future versions.
|Descriptions
a|
- The Cypher query option `connectComponentsPlanner` is deprecated and will be removed without a replacement.
The product's default behavior of using a cost-based IDP search algorithm when combining sub-plans will be kept.
For more information, see Cypher Manual -> Cypher planner.
- The query used a deprecated function%s
- The query used a deprecated procedure%s
|Category
m|DEPRECATION
|GQLSTATUS code
m|01N02
|Status description
a|warn: feature deprecated without replacement.
`{ <<feat>> }` is deprecated and will be removed without a replacement.
|Classification
m|DEPRECATION
|SeverityLevel
m|WARNING
|===

.Using Cypher query option `connectComponentsPlanner`
[.tabbed-example]
=====
[.include-with-GQLSTATUS-code]
======
Query::
+
[source,cypher]
----
CYPHER connectComponentsPlanner=greedy MATCH (a), (b) RETURN *
----

Returned GQLSTATUS code::
01N02

Returned status description::
warn: feature deprecated without replacement.
`connectComponentsPlanner` is deprecated and will be removed without a replacement.
======
[.include-with-neo4j-code]
======
Query::
+
[source,cypher]
----
CYPHER connectComponentsPlanner=greedy MATCH (a), (b) RETURN *
----
Description of the returned code::
The Cypher query option `connectComponentsPlanner` is deprecated and will be removed without a replacement.
The product's default behavior of using a cost-based IDP search algorithm when combining sub-plans will be kept.
For more information, see link:https://neo4j.com/docs/cypher-manual/current/query-tuning/query-options/#cypher-planner[Cypher manual -> Cypher planner].

======
=====

.Using a deprecated procedure
[.tabbed-example]
=====
[.include-with-GQLSTATUS-code]
======
Query::
+
[source,cypher]
----
CALL unsupported.dbms.shutdown()
----

Returned GQLSTATUS code::
01N02

Returned status description::
warn: feature deprecated without replacement.
`unsupported.dbms.shutdown` is deprecated and will be removed without a replacement.

Suggestions for improvement::
Remove the use of the deprecated procedure.
If there is a suggested replacement, update to use the replacement instead.

======
[.include-with-neo4j-code]
======

Query::
+
[source,cypher]
----
CALL unsupported.dbms.shutdown()
----

Description of the returned code::
The query used a deprecated procedure: `'unsupported.dbms.shutdown'`.

Suggestions for improvement::
Remove the use of the deprecated procedure.
If there is a suggested replacement, update to use the replacement instead.

======
=====

[[_deprecated-procedure-result-column]]
=== Procedure field deprecated

.Notification details
[cols="<1s,<4"]
|===
|Neo4j  code
m|Neo.ClientNotification.Statement.FeatureDeprecationWarning
|Title
a|This feature is deprecated and will be removed in future versions.
|Description
a|The query used a deprecated field from a procedure. (`%s`)
|Category
m|DEPRECATION
|GQLSTATUS code
m|01N03
|Status description
a|warn: procedure field deprecated.
The field `{ <<procField>> }` of procedure `{ <<proc>> }` is deprecated.
|Classification
m|DEPRECATION
|SeverityLevel
m|WARNING
|===

[#_neo_clientnotification_request_]
=== Feature deprecated with replacement - DeprecatedFormat

.Notification details
[cols="<1s,<4"]
|===
|Neo4j  code
m|Neo.ClientNotification.Request.DeprecatedFormat
|Title
a|The client made a request for a format which has been deprecated.
|Description
|The requested format has been deprecated. (`%s`)
|Category
m|DEPRECATION
|GQLSTATUS code
m|01N01
|Status description
a|warn: feature deprecated with replacement.
`{ <<feat>>1 }` is deprecated.
It is replaced by `{ <<feat>>2 }`.
|Classification
m|DEPRECATION
|SeverityLevel
m|WARNING
|===

[#_security_notifications]
== `SECURITY` notifications

Security notifications indicate that the result of the query or command might have a potential security issue.
Verify that this is the intended behavior of your query or command.

[#_neo_clientnotification_security_commandhasnoeffect]
=== Role or privilege not assigned

.Notification details
[cols="<1s,<4"]
|===
|Neo4j  code
m|Neo.ClientNotification.Security.CommandHasNoEffect
|Title
a|`<command>` has no effect.*
|Descriptions
a|
- The user does not have the role. See Status Codes documentation for more information.
- The role does not have the privilege. See Status Codes documentation for more information.
|Category
m|SECURITY
|GQLSTATUS code
m|00N71
|Status description
|note: successful completion - role or privilege not assigned.
The command `{ <<cmd>> }` has no effect.
The role or privilege is not assigned.
|Classification
m|SECURITY
|SeverityLevel
m|INFORMATION
|===

*_``<command>`` and `cmd` could be either the full command given by the user or a subset of the given command._


.Revoking a role from a user who does not have that role
[.tabbed-example]
=====
[.include-with-GQLSTATUS-code]
======
Command::
+
[source, cypher]
----
REVOKE ROLE admin, reader FROM jane
----

Returned GQLSTATUS code::
00N71

Returned status description::
note: successful completion - role or privilege not assigned.
`REVOKE ROLE reader FROM jane` has no effect.
The role or privilege is not assigned.

Suggestions for improvement::
Verify that this is the intended role and user.
======
[.include-with-neo4j-code]
======
Command::
+
[source, cypher]
----
REVOKE ROLE admin, reader FROM jane
----

Title of the returned code::
`REVOKE ROLE reader FROM jane` has no effect.

Description of the returned code::
The user does not have the role. See Status Codes documentation for more information.

Suggestions for improvement::
Verify that this is the intended role and user.
======
=====

.Revoking a privilege from a role that does not have that privilege
[.tabbed-example]
=====
[.include-with-GQLSTATUS-code]
======

Command::
+
[source, cypher]
----
REVOKE WRITE ON GRAPH * FROM reader
----

Returned GQLSTATUS code::
00N71

Returned status description::
note: successful completion - role or privilege not assigned.
`REVOKE DENY WRITE ON GRAPH * FROM reader` has no effect.
The role or privilege is not assigned.

Suggestions for improvement::
Verify that this is the intended privilege and role.

======
[.include-with-neo4j-code]
======
Command::
+
[source, cypher]
----
REVOKE WRITE ON GRAPH * FROM reader
----

Title of the returned code::
`REVOKE DENY WRITE ON GRAPH * FROM reader` has no effect.

Description of the returned code::
The role does not have the privilege. See Status Codes documentation for more information.

Suggestions for improvement::
Verify that this is the intended privilege and role.
======
=====


[#_neo_clientnotification_security_roleorprivilegealreadyassigned]
=== Role or privilege already assigned

.Notification details
[cols="<1s,<4"]
|===
|Neo4j  code
m|Neo.ClientNotification.Security.CommandHasNoEffect
|Title
a|`<command>` has no effect.*
|Descriptions
a|
- The user already has the role. See Status Codes documentation for more information.
- The role already has the privilege. See Status Codes documentation for more information.
|Category
m|SECURITY
|GQLSTATUS code
m|00N70
|Status description
|note: successful completion - role or privilege already assigned.
The command `{ <<cmd>> }` has no effect.
The role or privilege is already assigned.
|Classification
m|SECURITY
|SeverityLevel
m|INFORMATION
|===

*_``<command>`` and `cmd` could be either the full command given by the user or a subset of the given command._


.Granting a role to a user who already has that role
[.tabbed-example]
=====
[.include-with-GQLSTATUS-code]
======
Command::
+
[source,cypher]
----
GRANT ROLE admin TO john
----

Returned GQLSTATUS code::
00N70

Returned status description::
note: successful completion - role or privilege already assigned.
`GRANT ROLE admin TO john` has no effect.
The role or privilege is already assigned.

Suggestions for improvement::
Verify that this is the intended role and user.

======
[.include-with-neo4j-code]
======
Command::
+
[source,cypher]
----
GRANT ROLE admin TO john
----
Title of the returned code::
`GRANT ROLE admin TO john` has no effect.

Description of the returned code::
The user already has the role. See Status Codes documentation for more information.

Suggestions for improvement::
Verify that this is the intended role and user.

======
=====


.Granting or denying a privilege to a role that already has that privilege
// This command returns 2 notifications, one for NODES and one for RELATIONSHIPS.
[.tabbed-example]
=====
[.include-with-GQLSTATUS-code]
======
Command::
+
[source, cypher]
----
GRANT TRAVERSE ON GRAPH * TO reader
----

Returned GQLSTATUS code::
00N70

Returned status description::
note: successful completion - role or privilege already assigned.
`GRANT TRAVERSE ON GRAPH * TO reader` has no effect.
The role or privilege is already assigned.

Suggestions for improvement::
Verify that this is the intended privilege and role.
======
[.include-with-neo4j-code]
======
Command::
+
[source, cypher]
----
GRANT TRAVERSE ON GRAPH * TO reader
----

Title of the returned code::
`GRANT TRAVERSE ON GRAPH * NODE * TO reader` has no effect.

Description of the returned code::
The role already has the privilege. See Status Codes documentation for more information.

Suggestions for improvement::
Verify that this is the intended privilege and role.

======
=====



[#_neo_clientnotification_security_impossiblerevokecommand]
=== Impossible revoke command

.Notification details
[cols="<1s,<4"]
|===
|Neo4j  code
m|Neo.ClientNotification.Security.ImpossibleRevokeCommand
|Title
a|`<command>` has no effect.*
|Description
|Role does not exist. Make sure nothing is misspelled.
This notification will become an error in a future major version.
See Status Codes documentation for more information.
|Category
m|SECURITY
|GQLSTATUS code
m|01N70
|Status description
a|warn: inoperational revoke command. The command `{ <<cmd>> }` has no effect. Make sure nothing is misspelled. This notification will become an error in a future major version. Cause: `{ <<msg>> }`
|Classification
m|SECURITY
|SeverityLevel
m|WARNING
|===

*_``<command>`` and `cmd` could be either the full command given by the user or a subset of the given command._

.Revoking a non-existing role from a user
[.tabbed-example]
=====
[.include-with-GQLSTATUS-code]
======
Command::
+
[source, cypher]
----
REVOKE ROLE manager, reader FROM jane
----

Returned GQLSTATUS code::
01N70

Returned status description::
warn: impossible revoke command.
`REVOKE ROLE manager FROM jane` has no effect.
Role does not exist.
Make sure nothing is misspelled.
This notification will become an error in a future major version.

Suggestions for improvement::
Verify that this is the intended role and that it is spelled correctly.
======
[.include-with-neo4j-code]
======
Command::
+
[source, cypher]
----
REVOKE ROLE manager, reader FROM jane
----

Title of the returned code::
`REVOKE ROLE manager FROM jane` has no effect.

Description of the returned code::
Role does not exist. Make sure nothing is misspelled.
This notification will become an error in a future major version.
See Status Codes documentation for more information.

Suggestions for improvement::
Verify that this is the intended role and that it is spelled correctly.
======
=====

.Revoking a role from a non-existing user
[.tabbed-example]
=====
[.include-with-GQLSTATUS-code]
======

Command::
+
[source, cypher]
----
REVOKE ROLE reader FROM alice
----

Returned GQLSTATUS code::
01N70

Returned status description::
warn: impossible revoke command.
`REVOKE ROLE reader FROM alice` has no effect.
User does not exist.
Make sure nothing is misspelled.
This notification will become an error in a future major version.
See Status Codes documentation for more information.
o
Suggestions for improvement::
Verify that this is the intended user and that it is spelled correctly.
======
[.include-with-neo4j-code]
======
Command::
+
[source, cypher]
----
REVOKE ROLE reader FROM alice
----

Title of the returned code::
`REVOKE ROLE reader FROM alice` has no effect.

Description of the returned code::
User does not exist.
Make sure nothing is misspelled.
This notification will become an error in a future major version.

Suggestions for improvement::
Verify that this is the intended user and that it is spelled correctly.
======
=====


.Revoking a privilege from a non-existing role
[.tabbed-example]
=====
[.include-with-GQLSTATUS-code]
======

Command::
+
[source, cypher]
----
REVOKE GRANT WRITE ON GRAPH * FROM manager
----

Returned GQLSTATUS code::
01N70

Returned status description::
warn: impossible revoke command.
`REVOKE GRANT WRITE ON GRAPH * FROM manager` has no effect.
Role does not exist.
Make sure nothing is misspelled.
This notification will become an error in a future major version.

Suggestions for improvement::
Verify that this is the intended role and that it is spelled correctly.
======
[.include-with-neo4j-code]
======
Command::
+
[source, cypher]
----
REVOKE GRANT WRITE ON GRAPH * FROM manager
----

Title of the returned code::
`REVOKE GRANT WRITE ON GRAPH * FROM manager` has no effect.

Description of the returned code::
Role does not exist. Make sure nothing is misspelled.
This notification will become an error in a future major version.
See Status Codes documentation for more information.

Suggestions for improvement::
Verify that this is the intended role and that it is spelled correctly.
======
=====

.Revoking a privilege on a non-existing graph from a role
[.tabbed-example]
=====
[.include-with-GQLSTATUS-code]
======
Command::
+
[source, cypher]
----
REVOKE GRANT WRITE ON GRAPH neo3j FROM editor
----

Returned GQLSTATUS code::
01N70

Returned status description::
warn: impossible revoke command.
`REVOKE GRANT WRITE ON GRAPH neo3j FROM editor` has no effect.
Database `neo3j` does not exist.
Make sure nothing is misspelled.
This notification will become an error in a future major version.

Suggestions for improvement::
Verify that this is the intended graph and that it is spelled correctly.
======
[.include-with-neo4j-code]
======
Command::
+
[source, cypher]
----
REVOKE GRANT WRITE ON GRAPH neo3j FROM editor
----

Title of the returned code::
`REVOKE GRANT WRITE ON GRAPH neo3j FROM editor` has no effect.

Description of the returned code::
Database `neo3j` does not exist. Make sure nothing is misspelled.
This notification will become an error in a future major version.
See Status Codes documentation for more information.

Suggestions for improvement::
Verify that this is the intended graph and that it is spelled correctly.
======
=====

.Revoking a privilege on a non-existing database from a role
[.tabbed-example]
=====
[.include-with-GQLSTATUS-code]
======
Command::
+
[source, cypher]
----
REVOKE GRANT ACCESS ON DATABASE neo3j FROM editor
----

Returned GQLSTATUS code::
01N70

Returned status description::
warn: impossible revoke command.
`REVOKE GRANT ACCESS ON DATABASE neo3j FROM editor` has no effect.
Database `neo3j` does not exist.
Make sure nothing is misspelled.
This notification will become an error in a future major version.

Suggestions for improvement::
Verify that this is the intended database and that it is spelled correctly.

======
[.include-with-neo4j-code]
======
Command::
+
[source, cypher]
----
REVOKE GRANT ACCESS ON DATABASE neo3j FROM editor
----

Title of the returned code::
`REVOKE GRANT ACCESS ON DATABASE neo3j FROM editor` has no effect.

Description of the returned code::
Database `neo3j` does not exist. Make sure nothing is misspelled.
This notification will become an error in a future major version.
See Status Codes documentation for more information.

Suggestions for improvement::
Verify that this is the intended database and that it is spelled correctly.
======
=====


.Revoking a privilege from a role with wildcard graph parameter
[.tabbed-example]
=====
[.include-with-GQLSTATUS-code]
======
Parameter::
+
[source, javascript]
----
{
    "graph": "*"
}
----
Command::
+
[source, cypher]
----
REVOKE GRANT CREATE ON GRAPH $graph FROM PUBLIC
----

Returned GQLSTATUS code::
01N70

Returned status description::
warn: impossible revoke command.
`REVOKE GRANT CREATE ON GRAPH $graph FROM PUBLIC` has no effect.
Database `*` does not exist.
Make sure nothing is misspelled.
This notification will become an error in a future major version.

Suggestions for improvement::
Use `GRAPH *` without the parameter to revoke the privilege on all graphs.


======
[.include-with-neo4j-code]
======
Parameter::
+
[source, javascript]
----
{
    "graph": "*"
}
----
Command::
+
[source, cypher]
----
REVOKE GRANT CREATE ON GRAPH $graph FROM PUBLIC
----

Title of the returned code::
`REVOKE GRANT CREATE ON GRAPH $graph FROM PUBLIC` has no effect.

Description of the returned code::
Parameterized database and graph names do not support wildcards.
Make sure nothing is misspelled.
This notification will become an error in a future major version.
See Status Codes documentation for more information.

Suggestions for improvement::
Use `GRAPH *` without the parameter to revoke the privilege on all graphs.
======
=====

.Revoking a privilege from a role with a wildcard database parameter
[.tabbed-example]
=====
[.include-with-GQLSTATUS-code]
======

Parameter::
+
[source, javascript]
----
{
    "database": "*"
}
----
Command::
+
[source, cypher]
----
REVOKE GRANT ACCESS ON DATABASE $database FROM PUBLIC
----

Returned GQLSTATUS code::
01N70

Returned status description::
warn: impossible revoke command.
`REVOKE GRANT ACCESS ON DATABASE $database FROM PUBLIC` has no effect.
Database `*` does not exist.
Make sure nothing is misspelled.
This notification will become an error in a future major version.

Suggestions for improvement::
Use `DATABASE *` without the parameter to revoke the privilege on all databases.

======
[.include-with-neo4j-code]
======
Parameter::
+
[source, javascript]
----
{
    "database": "*"
}
----
Command::
+
[source, cypher]
----
REVOKE GRANT ACCESS ON DATABASE $database FROM PUBLIC
----

Title of the returned code::
`REVOKE GRANT ACCESS ON DATABASE $database FROM PUBLIC` has no effect.

Description of the returned code::
Parameterized database and graph names do not support wildcards.
Make sure nothing is misspelled.
This notification will become an error in a future major version.
See Status Codes documentation for more information.

Suggestions for improvement::
Use `DATABASE *` without the parameter to revoke the privilege on all databases.
======
=====

[#_neo_clientnotification_security_authprovidernotdefined]
=== The auth provider is not defined

.Notification details
[cols="<1s,<4"]
|===
|Neo4j  code
m|Neo.ClientNotification.Security.AuthProviderNotDefined
|Title
a|The auth provider is not defined.
|Description
a|The auth provider `{ $provider }` is not defined in the configuration.
Verify that the spelling is correct or define `{ $provider }` in the configuration.
|Category
m|SECURITY
|GQLSTATUS code
m|00N72
|Status description
a|note: successful completion - undefined auth provider.
The auth provider `{ <<auth>> }` is not defined in the configuration.
Verify that the spelling is correct or define { $auth } in the configuration.
|Classification
m|SECURITY
|SeverityLevel
m|INFORMATION
|===


.Create a user with an auth provider that is not defined in the configuration
[.tabbed-example]
=====
[.include-with-GQLSTATUS-code]
======
Command::
+
[source, cypher]
----
CREATE USER foo SET AUTH 'unknownProvider' { SET ID 'idString' }
----

Returned GQLSTATUS code::
00N72

Returned status description::
note: successful completion - undefined auth provider.
The auth provider `unknownProvider` is not defined in the configuration.
Verify that the spelling is correct or define `unknownProvider` in the configuration.

Suggestions for improvement::
Make sure that the given provider is correct, or replace it if not.
If it is correct, make sure to add it as a known auth provider in one or both of `dbms.security.authentication_providers` and `dbms.security.authorization_providers`.
======
[.include-with-neo4j-code]
======
Command::
+
[source, cypher]
----
CREATE USER foo SET AUTH 'unknownProvider' { SET ID 'idString' }
----

Description of the returned code::
The auth provider `unknownProvider` is not defined in the configuration.
Verify that the spelling is correct or define `unknownProvider` in the configuration.

Suggestions for improvement::
Make sure that the given provider is correct, or replace it if not.
If it is correct, make sure to add it as a known auth provider in one or both of `dbms.security.authentication_providers` and `dbms.security.authorization_providers`.
======
=====

.Alter a user to add an auth provider that is not defined in the configuration
[.tabbed-example]
=====
[.include-with-GQLSTATUS-code]
======
Command::
+
[source, cypher]
----
ALTER USER foo SET AUTH 'unknownProvider' { SET ID 'idString' }
----

Returned GQLSTATUS code::
00N72

Returned status description::
note: successful completion - undefined auth provider.
The auth provider `unknownProvider` is not defined in the configuration.
Verify that the spelling is correct or define `unknownProvider` in the configuration.

Suggestions for improvement::
Make sure that the given provider is correct, or replace it if not.
If it is correct, make sure to add it as a known auth provider in one or both of `dbms.security.authentication_providers` and `dbms.security.authorization_providers`.
======
[.include-with-neo4j-code]
======
Command::
+
[source, cypher]
----
ALTER USER foo SET AUTH 'unknownProvider' { SET ID 'idString' }
----

Description of the returned code::
The auth provider `unknownProvider` is not defined in the configuration.
Verify that the spelling is correct or define `unknownProvider` in the configuration.

Suggestions for improvement::
Make sure that the given provider is correct, or replace it if not.
If it is correct, make sure to add it as a known auth provider in one or both of `dbms.security.authentication_providers` and `dbms.security.authorization_providers`.
======

=====


[#_neo_clientnotification_security_externalauthnotenabled]
=== External auth for user is not enabled

.Notification details
[cols="<1s,<4"]
|===
|Neo4j  code
m|Neo.ClientNotification.Security.ExternalAuthNotEnabled
|Title
a|External auth for user is not enabled.
|Description
a|Use setting `dbms.security.require_local_user` to enable external auth.
|Category
m|SECURITY
|GQLSTATUS code
m|01N71
|Status description
|warn: external auth disabled.
Use the setting `dbms.security.require_local_user` to enable external auth.
|Classification
m|SECURITY
|SeverityLevel
m|WARNING
|===

.Create a user with an external auth provider when linked users are not enabled
[.tabbed-example]
=====
[.include-with-GQLSTATUS-code]
======
Command::
+
[source, cypher]
----
CREATE USER foo SET AUTH 'exampleProvider' { SET ID 'idString' }
----

Returned GQLSTATUS code::
01N71

Returned status description::
warn: external auth disabled.
Use the setting 'dbms.security.require_local_user' to enable external auth.

Suggestions for improvement::
Enable linked users through the `dbms.security.require_local_user` setting.
Until enabled, the new external auth will be ignored, and current external auth behaviors will continue to apply.

======
[.include-with-neo4j-code]
======
Command::
+
[source, cypher]
----
CREATE USER foo SET AUTH 'exampleProvider' { SET ID 'idString' }
----

Suggestions for improvement::
Enable linked users through the `dbms.security.require_local_user` setting.
Until enabled, the new external auth will be ignored, and current external auth behaviors will continue to apply.
======
=====

.Alter a user to add an external auth provider when linked users are not enabled
[.tabbed-example]
=====
[.include-with-GQLSTATUS-code]
======
Command::
+
[source, cypher]
----
ALTER USER foo SET AUTH 'exampleProvider' { SET ID 'idString' }
----

Returned GQLSTATUS code::
01N71

Returned status description::
warn: external auth disabled.
Use the setting 'dbms.security.require_local_user' to enable external auth.

Suggestions for improvement::
Enable linked users through the `dbms.security.require_local_user` setting.
Until enabled, the new external auth will be ignored, and current external auth behaviors will continue to apply.

======
[.include-with-neo4j-code]
======
Command::
+
[source, cypher]
----
ALTER USER foo SET AUTH 'exampleProvider' { SET ID 'idString' }
----

Suggestions for improvement::
Enable linked users through the `dbms.security.require_local_user` setting.
Until enabled, the new external auth will be ignored, and current external auth behaviors will continue to apply.
======
=====


=== Query uses an insecure protocol

.Notification details
[cols="<1s,<4"]
|===
|Neo4j  code
m|Neo.ClientNotification.Statement.InsecureProtocol
|Title
a|Query uses an insecure protocol
|Description
a|The query uses an insecure protocol. Please consider using 'https' instead.
|Category
m|SECURITY
|GQLSTATUS code
m|01N72
|Status description
a|warn: insecure URL protocol. Query uses an insecure protocol. Consider using 'https' instead.
|Classification
m|SECURITY
|SeverityLevel
m|WARNING
|===


[#_topology_notifications]
== `TOPOLOGY` notifications

Topology notifications provide additional information related to managing databases and servers.

[#_neo_clientnotification_cluster_serveralreadyenabled]
=== Server already enabled


.Notification details
[cols="<1s,<4"]
|===
|Neo4j  code
m|Neo.ClientNotification.Cluster.ServerAlreadyEnabled
|Title
a| `<command>` has no effect.
|Description
a|Server `%s` is already enabled.
Verify that this is the intended server.
|Category
m|TOPOLOGY
|GQLSTATUS code
m|00N80
|Status description
a|note: successful completion - server already enabled.
The command `ENABLE SERVER` has no effect.
Server `{ <<server>> }` is already enabled.
Verify that this is the intended server.
|Classification
m|TOPOLOGY
|SeverityLevel
m|INFORMATION
|===

.Enabling an already enabled server
[.tabbed-example]
=====
[.include-with-GQLSTATUS-code]
======
Command::
+
[source, cypher]
----
ENABLE SERVER "123e4567-e89b-12d3-a456-426614174000"
----

Returned GQLSTATUS code::
00N80

Returned status description::
note: successful completion - server already enabled.
`ENABLE SERVER` has no effect.
Server `123e4567-e89b-12d3-a456-426614174000` is already enabled.
Verify that this is the intended server.

======
[.include-with-neo4j-code]
======
Command::
+
[source, cypher]
----
ENABLE SERVER "123e4567-e89b-12d3-a456-426614174000"
----

Description of the returned code::
Server `123e4567-e89b-12d3-a456-426614174000` is already enabled.
Verify that this is the intended server.

======
=====

[#_neo_clientnotification_cluster_serveralreadycordoned]
=== Server already cordoned

.Notification details
[cols="<1s,<4"]
|===
|Neo4j  code
m|Neo.ClientNotification.Cluster.ServerAlreadyCordoned
|Title
a| `<command>` has no effect.
|Description
a|Server `%s` is already cordoned.
Verify that this is the intended server.
|Category
m|TOPOLOGY
|GQLSTATUS code
m|00N81
|Status description
a|note: successful completion - server already cordoned.
The command `CORDON SERVER` has no effect.
Server `{ <<server>> }` is already cordoned.
Verify that this is the intended server.
|Classification
m|TOPOLOGY
|SeverityLevel
m|INFORMATION
|===

.Cordoning an already cordoned server
[.tabbed-example]
=====
[.include-with-GQLSTATUS-code]
======
Command::
+
[source, cypher]
----
CORDON SERVER "123e4567-e89b-12d3-a456-426614174000"
----

Returned GQLSTATUS code::
00N81

Returned status description::
note: successful completion - server already cordoned.
`CORDON SERVER` has no effect.
Server `123e4567-e89b-12d3-a456-426614174000` is already cordoned.
Verify that this is the intended server.

======
[.include-with-neo4j-code]
======
Command::
+
[source, cypher]
----
CORDON SERVER "123e4567-e89b-12d3-a456-426614174000"
----

Description of the returned code::
Server `123e4567-e89b-12d3-a456-426614174000` is already cordoned.
Verify that this is the intended server.

======
=====

[#_neo_clientnotification_cluster_nodatabasesreallocated]
=== No databases reallocated

.Notification details
[cols="<1s,<4"]
|===
|Neo4j  code
m|Neo.ClientNotification.Cluster.NoDatabasesReallocated
|Title
a| `<command>` has no effect.
|Description
a| No databases were reallocated. No better allocation is currently possible.
|Category
m|TOPOLOGY
|GQLSTATUS code
m|00N82
|Status description
a|note: successful completion - no databases reallocated.
The command `REALLOCATE DATABASES` has no effect.
No databases were reallocated.
No better allocation is currently possible.
|Classification
m|TOPOLOGY
|SeverityLevel
m|INFORMATION
|===

.Reallocating databases resulted in no allocation changes
[.tabbed-example]
=====
[.include-with-GQLSTATUS-code]
======
Command::
+
[source, cypher]
----
REALLOCATE DATABASES
----

Returned GQLSTATUS code::
00N82

Returned status description::
note: successful completion - no databases reallocated.
`REALLOCATE DATABASES` has no effect.
No databases were reallocated.
No better allocation is currently possible.

Example scenarios::
**Scenario 1:** The cluster is already balanced.
For example, when there are three servers, each hosting databases `foo` and `bar`, meaning all databases are allocated to all servers.
+

**Scenario 2:** The cluster appears unbalanced, but server constraints prevent you from moving to a better, more balanced, allocation.
For example, assuming server 1 hosts databases `foo` and `bar`, server 2 hosts only `foo`, and server 3 hosts no databases.
Then, a better allocation would move `foo` from server 1 to server 3, but if server 3 has the constraint `deniedDatabases:['foo']}`, then the cluster is already balanced subject to this constraint.
======
[.include-with-neo4j-code]
======
Command::
+
[source, cypher]
----
REALLOCATE DATABASES
----

Description of the returned code::
No databases were reallocated. No better allocation is currently possible.


Example scenarios::
**Scenario 1:** The cluster is already balanced.
For example, when there are three servers, each hosting databases `foo` and `bar`, meaning all databases are allocated to all servers.
+

**Scenario 2:** The cluster appears unbalanced, but server constraints prevent you from moving to a better, more balanced, allocation.
For example, assuming server 1 hosts databases `foo` and `bar`, server 2 hosts only `foo`, and server 3 hosts no databases.
Then, a better allocation would move `foo` from server 1 to server 3, but if server 3 has the constraint `deniedDatabases:['foo']}`, then the cluster is already balanced subject to this constraint.
======
=====

[#_neo_clientnotification_cluster_cordonedserversexistedduringallocation]
=== Cordoned servers existed during allocation

This notification is returned when a Cypher administration command triggers an allocation decision and some of the servers are cordoned.
For example, `CREATE DATABASE`, `ALTER DATABASE`, `DEALLOCATE DATABASES FROM SERVER[S]`, and `ALTER DATABASE` return this notification. However, `REALLOCATE DATABASES` requires that there are no cordoned servers and, therefore, does not return it.

.Notification details
[cols="<1s,<4"]
|===
|Neo4j  code
m|Neo.ClientNotification.Cluster.CordonedServersExistedDuringAllocation
|Title
a| Cordoned servers existed when making an allocation decision.
|Description
a| Server(s) `%s` are cordoned. This can impact allocation decisions.
|Category
m|TOPOLOGY
|GQLSTATUS code
m|00N83
|Status description
a|note: successful completion - cordoned servers existed during allocation.
Cordoned servers existed when making an allocation decision.
Server(s) `{ <<serverList>> }` are cordoned.
This can impact allocation decisions.
|Classification
m|TOPOLOGY
|SeverityLevel
m|INFORMATION
|===

.Cordoned servers existed during an allocation decision
[.tabbed-example]
=====
[.include-with-GQLSTATUS-code]
======
The example assumes that you have a cluster with three servers, of which server `123e4567-e89b-12d3-a456-426614174000` is cordoned using the `dbms.cluster.cordonServer` procedure. Then the below command will return this notification.

Command::
+
[source, cypher]
----
CREATE DATABASE foo TOPOLOGY 2 PRIMARIES
----

Returned GQLSTATUS code::
00N83

Returned status description::
note: successful completion - cordoned servers existed during allocation.
Cordoned servers existed when making an allocation decision.
Server(s) `123e4567-e89b-12d3-a456-426614174000` are cordoned.
This can impact allocation decisions.
======
[.include-with-neo4j-code]
======
The example assumes that you have a cluster with three servers, of which server `123e4567-e89b-12d3-a456-426614174000` is cordoned using the `dbms.cluster.cordonServer` procedure. Then the below command will return this notification.

Command::
+
[source, cypher]
----
CREATE DATABASE foo TOPOLOGY 2 PRIMARIES
----

Description of the returned code::
Server(s) `123e4567-e89b-12d3-a456-426614174000` are cordoned. This can impact allocation decisions.
======
=====


[#_neo_clientnotification_cluster_requestedtopologymatchedcurrenttopology]
=== Requested topology matched current topology

.Notification details
[cols="<1s,<4"]
|===
|Neo4j  code
m|Neo.ClientNotification.Cluster.RequestedTopologyMatchedCurrentTopology
|Title
a| `<command>` has no effect.
|Description
a|The requested topology matched the current topology.
No allocations were changed.
|Category
m|TOPOLOGY
|GQLSTATUS code
m|00N84
|Status description
a|note: successful completion - requested topology matched current topology.
The command `ALTER DATABASE` has no effect.
The requested topology matched the current topology.
No allocations were changed.
|Classification
m|TOPOLOGY
|SeverityLevel
m|INFORMATION
|===

.Requested topology matched current topology
[.tabbed-example]
=====
[.include-with-GQLSTATUS-code]
======
The example assumes that you have a cluster with three servers and a database `foo` with a topology of two primaries and one secondary.

Command::
+
[source, cypher]
----
ALTER DATABASE foo SET TOPOLOGY 2 PRIMARIES 1 SECONDARY
----

Returned GQLSTATUS code::
00N84

Returned status description::
note: successful completion - requested topology matched current topology.
The command `ALTER DATABASE` has no effect.
The requested topology matched the current topology.
No allocations were changed.

======
[.include-with-neo4j-code]
======
The example assumes that you have a cluster with three servers and a database `foo` with a topology of two primaries and one secondary.

Command::
+
[source, cypher]
----
ALTER DATABASE foo SET TOPOLOGY 2 PRIMARIES 1 SECONDARY
----

Description of the returned code::
The requested topology matched the current topology. No allocations were changed.
======
=====

[role=label--new-2025.01 label--Cypher25]
[#_neo_clientnotification_cluster_servercaughtup]
=== Server has caught up during `WAIT` command

.Notification details
[cols="<1s,<4"]
|===
|Neo4j  code
m|Neo.ClientNotification.Cluster.ServerCaughtUp
|Title
a|Server has caught up.
|Description
a|Server `(%s)` at address `(%s)` has caught up.
|Category
m|TOPOLOGY
|GQLSTATUS code
m|03N85
|Status description
a|
<<<<<<< HEAD
info: server has caught up. Server `{ $serverName }` at address `{ <<serverAddress>> }` has caught up.
=======
info: server has caught up. Server `{ <<server>> }` at address `{ <<serverAddress>> }` has caught up.
>>>>>>> f42d50b9
|Classification
m|TOPOLOGY
|SeverityLevel
m|INFORMATION
|===

.Successful completion of a `WAIT` command with two servers
[.tabbed-example]
=====
[.include-with-GQLSTATUS-code]
======
Query::
+
[source,cypher]
----
CREATE DATABASE foo TOPOLOGY 2 PRIMARIES WAIT
----

One notification is returned for each server in the cluster:

Returned GQLSTATUS code::
03N85

Returned status description::
info: server has caught up. Server `ServerId\{0e010000}` at address `localhost:20025` has caught up.

Returned GQLSTATUS code::
03N85

Returned status description::
info: server has caught up. Server `ServerId\{0e020000}` at address `localhost:20026` has caught up.
======
[.include-with-neo4j-code]
======
Query::
+
[source,cypher]
----
CREATE DATABASE foo TOPOLOGY 2 PRIMARIES WAIT
----
One notification is returned for each server in the cluster:

Description of the returned code::
Server `ServerId\{0e010000}` at address `localhost:20025` has caught up.

Description of the returned code::
Server `ServerId\{0e020000}` at address `localhost:20026` has caught up.
======
=====

[role=label--new-2025.01 label--Cypher25]
[#_neo_clientnotification_cluster_serverfailed]
=== Server failed during `WAIT` command

.Notification details
[cols="<1s,<4"]
|===
|Neo4j  code
m|Neo.ClientNotification.Cluster.ServerFailed
|Title
a|Server failed.
|Description
a|Server `(%s)` at address `(%s)` failed: (%s)
|Category
m|TOPOLOGY
|GQLSTATUS code
m|01N80
|Status description
a|
<<<<<<< HEAD
warn: server failed. Server `{ $serverName }` at address `{ <<serverAddress>> }` failed: `{ <<msg>> }`
=======
warn: server failed. Server `{ <<server>> }` at address `{ <<serverAddress>> }` failed: `{ <<msg>> }`
>>>>>>> f42d50b9
|Classification
m|TOPOLOGY
|SeverityLevel
m|WARNING
|===


.One out of two servers failed during `WAIT` command
[.tabbed-example]
=====
[.include-with-GQLSTATUS-code]
======
Query::
+
[source,cypher]
----
CREATE DATABASE foo TOPOLOGY 2 PRIMARIES WAIT
----

One notification is returned for each server in the cluster:

Returned GQLSTATUS code::
03N85

Returned status description::
info: server has caught up. Server `ServerId\{0e010000}` at address `localhost:20025` has caught up.

Returned GQLSTATUS code::
01N80

Returned status description::
warn: server failed. Server `ServerId\{0e020000}` at address `localhost:20026` failed: Caught up but has failure for DatabaseId{0db00002[foo]} Failure: java.nio.file.FileAlreadyExistsException: <...>

Suggestions for improvement::
Investigate the failing server using the provided message.
======
[.include-with-neo4j-code]
======
Query::
+
[source,cypher]
----
CREATE DATABASE foo TOPOLOGY 2 PRIMARIES WAIT
----
One notification is returned for each server in the cluster:

Description of the returned code::
Server `ServerId\{0e010000}` at address `localhost:20025` has caught up.

Description of the returned code::
Server `ServerId\{0e020000}` at address `localhost:20026` failed: Caught up but has failure for DatabaseId{0db00002[foo]} Failure: java.nio.file.FileAlreadyExistsException: <...>

Suggestions for improvement::
Investigate the failing server using the provided message.
======
=====

[role=label--new-2025.01 label--Cypher25]
[#_neo_clientnotification_cluster_servercatchingup]
=== Server is still catching up during `WAIT` command

.Notification details
[cols="<1s,<4"]
|===
|Neo4j  code
m|Neo.ClientNotification.Cluster.ServerCatchingUp
|Title
a|Server is still catching up.
|Description
a|Server `(%s)` at address `(%s)` is still catching up.
|Category
m|TOPOLOGY
|GQLSTATUS code
m|01N81
|Status description
<<<<<<< HEAD
a|warn: server is catching up. Server `{ $serverName }` at address `{ <<serverAddress>> }` is still catching up.
=======
a|warn: server is catching up. Server `{ <<server>> }` at address `{ <<serverAddress>> }` is still catching up.
>>>>>>> f42d50b9
|Classification
m|TOPOLOGY
|SeverityLevel
m|WARNING
|===


.One out of two servers is still catching up during `WAIT` command
[.tabbed-example]
=====
[.include-with-GQLSTATUS-code]
======
Query::
+
[source,cypher]
----
CREATE DATABASE foo TOPOLOGY 2 PRIMARIES WAIT
----

One notification is returned for each server in the cluster:

Returned GQLSTATUS code::
03N85

Returned status description::
info: server has caught up. Server `ServerId\{0e010000}` at address `localhost:20025` has caught up.

Returned GQLSTATUS code::
01N81

Returned status description::
warn: server is catching up. Server `ServerId\{0e020000}` at address `localhost:20026` is still catching up.

Suggestions for improvement::
This behaviour indicates that one of the servers is lagging behind.
Investigate the server and network for performance issues or increase the wait timeout.
======
[.include-with-neo4j-code]
======
Query::
+
[source,cypher]
----
CREATE DATABASE foo TOPOLOGY 2 PRIMARIES WAIT
----
One notification is returned for each server in the cluster:

Description of the returned code::
Server `ServerId\{0e010000}` at address `localhost:20025` has caught up.

Description of the returned code::
Server `ServerId\{0e020000}` at address `localhost:20026` is still catching up.

Suggestions for improvement::
This behaviour indicates that one of the servers is lagging behind.
Investigate the server and network for performance issues or increase the wait timeout.
======
=====

[role=label--new-2025.01 label--Cypher25]
[#_neo_clientnotification_cluster_serverunavailable]
=== Server is not available during `WAIT` command

.Notification details
[cols="<1s,<4"]
|===
|Neo4j  code
m|Neo.ClientNotification.Cluster.ServerNotAvailable
|Title
a|Server is not available.
|Description
a|Server `(%s)` is not available.
|Category
m|TOPOLOGY
|GQLSTATUS code
m|01N82
|Status description
<<<<<<< HEAD
a|warn: server is not available. Server `{ $serverName }` is not available.
=======
a|warn: server is not available. Server `{ <<server>> }` is not available.
>>>>>>> f42d50b9
|Classification
m|TOPOLOGY
|SeverityLevel
m|WARNING
|===


.One out of two servers is not available during `WAIT` command
[.tabbed-example]
=====
[.include-with-GQLSTATUS-code]
======
Query::
+
[source,cypher]
----
CREATE DATABASE foo TOPOLOGY 2 PRIMARIES WAIT
----

One notification is returned for each server in the cluster:

Returned GQLSTATUS code::
03N85

Returned status description::
info: server has caught up. Server `ServerId\{0e010000}` at address `localhost:20025` has caught up.

Returned GQLSTATUS code::
01N82

Returned status description::
warn: server is not available. Server `ServerId\{0e020000}` at address `localhost:20026` is not available.

Suggestions for improvement::
Investigate the server to determine why it is not available.
======
[.include-with-neo4j-code]
======
Query::
+
[source,cypher]
----
CREATE DATABASE foo TOPOLOGY 2 PRIMARIES WAIT
----
One notification is returned for each server in the cluster:

Description of the returned code::
Server `ServerId\{0e010000}` at address `localhost:20025` has caught up.

Description of the returned code::
Server `ServerId\{0e020000}` at address `localhost:20026` is not available.

Suggestions for improvement::
Investigate the server to determine why it is not available.
======
=====


[#_schema_notifications]
== `SCHEMA` notifications

Schema notifications provide additional information related to indexes and constraints.

[#_neo_clientnotification_schema_indexorconstraintalreadyexists]
=== Index or constraint already exists

.Notification details
[cols="<1s,<4"]
|===
|Neo4j  code
m|Neo.ClientNotification.Schema.IndexOrConstraintAlreadyExists
|Title
a|`<command>` has no effect.
|Description
a|`<conflicting>` already exists.
|Description
a|`%s` already exists.
|Category
m|SCHEMA
|GQLSTATUS code
m|00NA0
|Status description
a|note: successful completion - index or constraint already exists.
The command `{ <<cmd>> }` has no effect.
The index or contstraint specified by `{ <<idxOrConstrPat>> }` already exists.
|SeverityLevel
m|INFORMATION
|===

*_``<command>`` and `cmd` could be either the full command given by the user or a subset of the given command._

.Creating an index when an equivalent index already exists
[.tabbed-example]
=====
[.include-with-GQLSTATUS-code]
======
Given a range index on `(:Label \{property})` named `existingRangeIndex`.

Command::
+
[source, cypher]
----
CREATE INDEX labelProperyRangeIndex IF NOT EXISTS FOR (n:Label) ON (n.property)
----

Returned GQLSTATUS code::
00NA0

Returned status description::
note: successful completion - index or constraint already exists.
`CREATE RANGE INDEX labelProperyRangeIndex IF NOT EXISTS FOR (e:Label) ON (e.property)` has no effect.
`RANGE INDEX existingRangeIndex FOR (e:Label) ON (e.property)` already exists.

======
[.include-with-neo4j-code]
======
Given a range index on `(:Label \{property})` named `existingRangeIndex`.

Command::
+
[source, cypher]
----
CREATE INDEX labelProperyRangeIndex IF NOT EXISTS FOR (n:Label) ON (n.property)
----

Title of the returned code::
`CREATE RANGE INDEX labelProperyRangeIndex IF NOT EXISTS FOR (e:Label) ON (e.property)` has no effect.

Full description of the returned code::
`RANGE INDEX existingRangeIndex FOR (e:Label) ON (e.property)` already exists.

======
=====

.Creating an index when another unrelated index using that name already exists
[.tabbed-example]
=====
[.include-with-GQLSTATUS-code]
======
Given a range index on `(:Label \{property})` named `myIndex`.

Command::
+
[source, cypher]
----
CREATE TEXT INDEX myIndex IF NOT EXISTS FOR ()-[r:REL_TYPE]-() ON (r.property)
----

Returned GQLSTATUS code::
00NA0

Returned status description::
note: successful completion - index or constraint already exists.
`CREATE TEXT INDEX myIndex IF NOT EXISTS FOR ()-[e:REL_TYPE]-() ON (e.property)` has no effect.
`RANGE INDEX myIndex FOR (e:Label) ON (e.property)` already exists.

Suggestions for improvement::
Choose a different name for the new index and try again.
+
[source, cypher]
----
CREATE TEXT INDEX myIndex2 IF NOT EXISTS FOR ()-[r:REL_TYPE]-() ON (r.property)
----

======
[.include-with-neo4j-code]
======
Given a range index on `(:Label \{property})` named `myIndex`.

Command::
+
[source, cypher]
----
CREATE TEXT INDEX myIndex IF NOT EXISTS FOR ()-[r:REL_TYPE]-() ON (r.property)
----

Title of the returned code::
`CREATE TEXT INDEX myIndex IF NOT EXISTS FOR ()-[e:REL_TYPE]-() ON (e.property)` has no effect.

Full description of the returned code::
`RANGE INDEX myIndex FOR (e:Label) ON (e.property)` already exists.

Suggestions for improvement::
Choose a different name for the new index and try again.
+
[source, cypher]
----
CREATE TEXT INDEX myIndex2 IF NOT EXISTS FOR ()-[r:REL_TYPE]-() ON (r.property)
----

======
=====

.Creating a constraint when an identical constraint already exists
[.tabbed-example]
=====
[.include-with-GQLSTATUS-code]
======
Given a node key constraint on `(:Label \{property})` named `nodeKeyLabelPropertyConstraint`.

Command::
+
[source, cypher]
----
CREATE CONSTRAINT nodeKeyLabelPropertyConstraint IF NOT EXISTS FOR (n:Label) REQUIRE (n.property) IS NODE KEY
----

Returned GQLSTATUS code::
00NA0

Returned status description::
note: successful completion - index or constraint already exists.
`CREATE CONSTRAINT nodeKeyLabelPropertyConstraint IF NOT EXISTS FOR (e:Label) REQUIRE (e.property) IS NODE KEY` has no effect.
`CONSTRAINT nodeKeyLabelPropertyConstraint FOR (e:Label) REQUIRE (e.property) IS NODE KEY` already exists.

======
[.include-with-neo4j-code]
======
Given a node key constraint on `(:Label \{property})` named `nodeKeyLabelPropertyConstraint`.

Command::
+
[source, cypher]
----
CREATE CONSTRAINT nodeKeyLabelPropertyConstraint IF NOT EXISTS FOR (n:Label) REQUIRE (n.property) IS NODE KEY
----

Title of the returned code::
`CREATE CONSTRAINT nodeKeyLabelPropertyConstraint IF NOT EXISTS FOR (e:Label) REQUIRE (e.property) IS NODE KEY` has no effect.

Full description of the returned code::
`CONSTRAINT nodeKeyLabelPropertyConstraint FOR (e:Label) REQUIRE (e.property) IS NODE KEY` already exists.

======
=====


.Creating a constraint when another unrelated constraint using that name already exists
[.tabbed-example]
=====
[.include-with-GQLSTATUS-code]
======
Given a node key constraint on `(:Label \{property})` named `myConstraint`.

Command::
+
[source, cypher]
----
CREATE CONSTRAINT myConstraint IF NOT EXISTS FOR (n:Label2) REQUIRE (n.property2) IS NOT NULL
----

Returned GQLSTATUS code::
00NA0

Returned status description::
note: successful completion - index or constraint already exists.
`CREATE CONSTRAINT myConstraint IF NOT EXISTS FOR (e:Label2) REQUIRE (e.property2) IS NOT NULL` has no effect.
`CONSTRAINT myConstraint FOR (e:Label) REQUIRE (e.property) IS NODE KEY` already exists.

Suggestions for improvement::
Choose a different name for the new constraint and try again.
+
[source, cypher]
----
CREATE CONSTRAINT myConstraint2 IF NOT EXISTS FOR (n:Label2) REQUIRE (n.property2) IS NOT NULL
----

======
[.include-with-neo4j-code]
======
Given a node key constraint on `(:Label \{property})` named `myConstraint`.

Command::
+
[source, cypher]
----
CREATE CONSTRAINT myConstraint IF NOT EXISTS FOR (n:Label2) REQUIRE (n.property2) IS NOT NULL
----

Title of the returned code::
`CREATE CONSTRAINT myConstraint IF NOT EXISTS FOR (e:Label2) REQUIRE (e.property2) IS NOT NULL` has no effect.

Full description of the returned code::
`CONSTRAINT myConstraint FOR (e:Label) REQUIRE (e.property) IS NODE KEY` already exists.

Suggestions for improvement::
Choose a different name for the new constraint and try again.
+
[source, cypher]
----
CREATE CONSTRAINT myConstraint2 IF NOT EXISTS FOR (n:Label2) REQUIRE (n.property2) IS NOT NULL
----

======
=====

[#_neo_clientnotification_schema_indexorconstraintdoesnotexist]
=== Index or constraint does not exist

.Notification details
[cols="<1s,<4"]
|===
|Neo4j  code
m|Neo.ClientNotification.Schema.IndexOrConstraintDoesNotExist
|Title
a|`<command>` has no effect.
|Description
a|`%s` does not exist.
|Category
m|SCHEMA
|GQLSTATUS code
m|00NA1
|Status description
a|note: successful completion - index or constraint does not exist.
The command `{ <<cmd>> }` has no effect.
The specified index or constraint `{ <<idxOrConstr>> }` does not exist.
|SeverityLevel
m|INFORMATION
|===

.Attempting to drop a non-existing index
[.tabbed-example]
=====
[.include-with-GQLSTATUS-code]
======
Command::
+
[source, cypher]
----
DROP INDEX nonExistingIndex IF EXISTS
----

Returned GQLSTATUS code::
00NA1

Returned status description::
note: successful completion - index or constraint does not exist.
`DROP INDEX nonExistingIndex IF EXISTS` has no effect.
`nonExistingIndex` does not exist.

Suggestions for improvement::
Verify that this is the intended index and that it is spelled correctly.

======
[.include-with-neo4j-code]
======

Command::
+
[source, cypher]
----
DROP INDEX nonExistingIndex IF EXISTS
----

Title of the returned code::
`DROP INDEX nonExistingIndex IF EXISTS` has no effect.

Full description of the returned code::
`nonExistingIndex` does not exist.

Suggestions for improvement::
Verify that this is the intended index and that it is spelled correctly.

======
=====

.Attempting to drop a non-existing constraint
[.tabbed-example]
=====
[.include-with-GQLSTATUS-code]
======
Command::
+
[source, cypher]
----
DROP CONSTRAINT nonExistingConstraint IF EXISTS
----

Returned GQLSTATUS code::
00NA1

Returned status description::
note: successful completion - index or constraint does not exist.
`DROP CONSTRAINT nonExistingConstraint IF EXISTS` has no effect.
`nonExistingConstraint` does not exist.

Suggestions for improvement::
Verify that this is the intended constraint and that it is spelled correctly.

======
[.include-with-neo4j-code]
======

Command::
+
[source, cypher]
----
DROP CONSTRAINT nonExistingConstraint IF EXISTS
----

Title of the returned code::
`DROP CONSTRAINT nonExistingConstraint IF EXISTS` has no effect.

Full description of the returned code::
`nonExistingConstraint` does not exist.

Suggestions for improvement::
Verify that this is the intended constraint and that it is spelled correctly.

======
=====

[#_generic]
== `GENERIC` notifications

`GENERIC` notification codes do not belong to any wider type and do not have any connection to each other.

[#_neo_clientnotification_statement_subqueryvariableshadowing]
=== Subquery variable shadowing

.Notification details
[cols="<1s,<4"]
|===
|Neo4j  code
m|Neo.ClientNotification.Statement.SubqueryVariableShadowing
|Title
a|Variable in subquery is shadowing a variable with the same name from the outer scope.
|Description
|Variable in subquery is shadowing a variable with the same name from the outer scope.
If you want to use that variable instead, it must be imported into the subquery using importing WITH clause. (`%s`)
|Category
m|GENERIC
|GQLSTATUS code
m|03N60
|Status description
a|info: subquery variable shadowing.
The variable `{ <<variable>> }` in the subquery uses the same name as a variable from the outer query. Use `WITH { <<variable>> }` in the subquery to import the one from the outer scope unless you want it to be a new variable.
|Classification
m|GENERIC
|SeverityLevel
m|INFORMATION
|===

.Shadowing of a variable from the outer scope
[.tabbed-example]
=====
[.include-with-GQLSTATUS-code]
======
Query::
+
[source,cypher]
----
MATCH (n)
CALL {
  MATCH (n)--(m)
  RETURN m
}
RETURN *
----

Returned GQLSTATUS code::
03N60

Returned status description::
info: subquery variable shadowing.
The variable `n` in the subquery uses the same name as a variable from the outer query.
Use `WITH n` in the subquery to import the one from the outer scope unless you want it to be a new variable.

Suggestions for improvement::
If the intended behavior of the query is for the variable in the subquery to be a new variable, then nothing needs to be done.
If the intended behavior is to use the variable from the outer query, it needs to be imported to the subquery using the `WITH` clause.
+
[source,cypher]
----
MATCH (n)
CALL {
  WITH n
  MATCH (n)--(m)
  RETURN m
}
RETURN *
----
======
[.include-with-neo4j-code]
======
Query::
+
[source,cypher]
----
MATCH (n)
CALL {
  MATCH (n)--(m)
  RETURN m
}
RETURN *
----

Description of the returned code::
Variable in subquery is shadowing a variable with the same name from the outer scope.
If you want to use that variable instead, it must be imported into the subquery using importing `WITH` clause. (the shadowing variable is: `n`)

Suggestions for improvement::
If the intended behavior of the query is for the variable in the subquery to be a new variable, then nothing needs to be done.
If the intended behavior is to use the variable from the outer query, it needs to be imported to the subquery using the `WITH` clause.
+
[source,cypher]
----
MATCH (n)
CALL {
  WITH n
  MATCH (n)--(m)
  RETURN m
}
RETURN *
----
======
=====

[#_neo_clientnotification_statement_redundantoptionalprocedure]
=== Redundant optional procedure

.Notification details
[cols="<1s,<4"]
|===
|Neo4j  code
m|Neo.ClientNotification.Statement.RedundantOptionalProcedure
|Title
a|The use of `OPTIONAL` is redundant when the procedure calls a void procedure.
|Description
|The use of `OPTIONAL` is redundant as `CALL %s` is a void procedure.
|Category
m|GENERIC
|GQLSTATUS code
m|03N61
|Status description
a|info: redundant optional procedure. The use of `OPTIONAL` is redundant as `CALL { <<proc>> }` is a void procedure.
|Classification
m|GENERIC
|SeverityLevel
m|INFORMATION
|===

.Redundant use of `OPTIONAL` in a procedure call
[.tabbed-example]
=====
[.include-with-GQLSTATUS-code]
======
Query::
+
[source,cypher]
----
OPTIONAL CALL db.createLabel("A")
----
Returned GQLSTATUS code::
03N61

Returned status description::
info: redundant optional procedure. The use of `OPTIONAL` is redundant as `CALL db.createLabel` is a void procedure.

Suggestions for improvement::
If the intended behavior of the query is to use a void procedure, the `OPTIONAL` keyword can be removed without impacting the query.
+
[source,cypher]
----
CALL db.createLabel("A")
----
======
[.include-with-neo4j-code]
======
Query::
+
[source,cypher]
----
OPTIONAL CALL db.createLabel("A")
----

Description of the returned code::
The use of `OPTIONAL` is redundant as `CALL db.createLabel` is a void procedure.

Suggestions for improvement::
If the intended behavior of the query is to use a void procedure, the `OPTIONAL` keyword can be removed without impacting the query.
+
[source,cypher]
----
CALL db.createLabel("A")
----
======
=====

[#_neo_clientnotification_statement_redundantoptionalsubquery]
=== Redundant optional subquery

.Notification details
[cols="<1s,<4"]
|===
|Neo4j  code
m|Neo.ClientNotification.Statement.RedundantOptionalSubquery
|Title
a|The use of `OPTIONAL` is redundant when `CALL` is a unit subquery.
|Description
|The use of `OPTIONAL` is redundant as `CALL` is a unit subquery.
|Category
m|GENERIC
|GQLSTATUS code
m|03N62
|Status description
a|info: redundant optional subquery. The use of `OPTIONAL` is redundant as `CALL` is a unit subquery.
|Classification
m|GENERIC
|SeverityLevel
m|INFORMATION
|===

.Redundant use of `OPTIONAL` in a `CALL` subquery
[.tabbed-example]
=====
[.include-with-GQLSTATUS-code]
======
Query::
+
[source,cypher]
----
UNWIND [1, 2, 3] AS x
OPTIONAL CALL (x) {
   CREATE({i:x})
}
----

Returned GQLSTATUS code::
03N62

Description of the returned code::
info: redundant optional subquery. The use of `OPTIONAL` is redundant as `CALL` is a unit subquery.

Suggestions for improvement::
If the intended behavior of the query is for the subquery not to return any values, the `OPTIONAL` keyword can be removed without impacting the query.
+
[source,cypher]
----
UNWIND [1, 2, 3] AS x
CALL (x) {
   CREATE({i:x})
}
----
======
[.include-with-neo4j-code]
======
Query::
+
[source,cypher]
----
UNWIND [1, 2, 3] AS x
OPTIONAL CALL (x) {
   CREATE({i:x})
}
----

Description of the returned code::
Optional is redundant in the case of a unit subquery. The use of `OPTIONAL` on unit subqueries have no effect and can be removed.

Suggestions for improvement::
If the intended behavior of the query is for the subquery not to return any values, the `OPTIONAL` keyword can be removed without impacting the query.
+
[source,cypher]
----
UNWIND [1, 2, 3] AS x
CALL (x) {
   CREATE({i:x})
}
----
======
=====

[#_neo_clientnotification_statement_parameternotprovided]
=== Parameter missing

.Notification details
[cols="<1s,<4"]
|===
|Neo4j  code
m|Neo.ClientNotification.Statement.ParameterNotProvided
|Title
a|The statement refers to a parameter that was not provided in the request.
|Description
|Did not supply query with enough parameters.
The produced query plan will not be cached and is not executable without EXPLAIN. (`%s`)
|Category
m|GENERIC
|GQLSTATUS code
m|01N60
|Status description
a|warn: parameter missing.
The query plan cannot be cached and is not executable without `EXPLAIN` due to the undefined parameter(s) `{ <<paramList>> }`.
Provide the parameter(s).
|Classification
m|GENERIC
|SeverityLevel
m|WARNING
|===


.Using an `EXPLAIN` query with parameters without providing them
[.tabbed-example]
=====
[.include-with-GQLSTATUS-code]
======
Query::
+
[source,cypher]
----
EXPLAIN WITH $param as param
RETURN param
----

Returned GQLSTATUS code::
01N60

Returned status description::
warn: parameter missing.
The query plan cannot be cached and is not executable without `EXPLAIN` due to the undefined parameter(s) `{ $param }`.
Provide the parameter(s).

Suggestions for improvement::
Provide the parameter to be able to cache the plan.
======
[.include-with-neo4j-code]
======
Query::
+
[source,cypher]
----
EXPLAIN WITH $param as param
RETURN param
----

Description of the returned code::
Did not supply query with enough parameters.
The produced query plan will not be cached and is not executable without `EXPLAIN`. (Missing parameters: `param`)

Suggestions for improvement::
Provide the parameter to be able to cache the plan.

======
=====


[#_neo_clientnotification_procedure_procedurewarning]
=== Procedure or function execution warning

.Notification details
[cols="<1s,<4"]
|===
|Neo4j  code
m|Neo.ClientNotification.Procedure.ProcedureWarning
|Title
a|The query used a procedure that generated a warning.
|Description
|The query used a procedure that generated a warning. (`%s`)
|Category
m|GENERIC
|GQLSTATUS code
m|01N62
|Status description
a|warn: procedure execution warning.
The procedure `{ <<proc>> }` generated the warning `{ <<msg>> }`.
|Classification
m|GENERIC
|SeverityLevel
m|WARNING
|===


[#_neo_clientnotification_statement_unsatisfiablerelationshiptypeexpression]
=== Unsatisfiable relationship type expression

When matching on a relationship type expression that can never be satisfied, for example asking for zero, more than one or contradictory types.

.Notification details
[cols="<1s,<4"]
|===
|Neo4j  code
m|Neo.ClientNotification.Statement.UnsatisfiableRelationshipTypeExpression
|Title
a|The query contains a relationship type expression that cannot be satisfied.
|Description
|Relationship type expression cannot possibly be satisfied. (`%s`)
|Category
m|GENERIC
|GQLSTATUS code
m|01N61
|Status description
a|warn: unsatisfiable relationship type expression.
The expression `{ <<labelExpr>> }` cannot be satisfied because relationships must have exactly one type.
|Classification
m|GENERIC
|SeverityLevel
m|WARNING
|===


.Matching on a relationship type expression that can never be satisfied
[.tabbed-example]
=====
[.include-with-GQLSTATUS-code]
======
Query::
+
[source,cypher]
----
MATCH ()-[r:R1&R2]->() RETURN r
----

Returned GQLSTATUS code::
01N61

Returned status description::
warn: unsatisfiable relationship type expression.
The expression `R1&R2` cannot be satisfied because relationships must have exactly one type.
======
[.include-with-neo4j-code]
======
Query::
+
[source,cypher]
----
MATCH ()-[r:R1&R2]->() RETURN r
----
Description of the returned code::
Relationship type expression cannot possibly be satisfied. (`R1&R2` can never be fulfilled by any relationship. Relationships must have exactly one type.)
======
=====


[#_neo_clientnotification_statement_repeatedrelationshipreference]
=== Repeated relationship reference

.Notification details
[cols="<1s,<4"]
|===
|Neo4j  code
m|Neo.ClientNotification.Statement.RepeatedRelationshipReference
|Title
a|The query returns no results because a relationship variable is bound more than once.
|Description
a|
- A relationship is referenced more than once in the query, which leads to no results because relationships must not occur more than once in each result. (`%s`)
- A variable-length relationship variable is bound more than once, which leads to no results because relationships must not occur more than once in each result. (`%s`)
|Category
m|GENERIC
|GQLSTATUS code
m|01N63
|Status description
a|warn: repeated relationship reference. `{ <<variable>> }` is repeated in `{ <<pat>> }`, which leads to no results.
|Classification
m|GENERIC
|SeverityLevel
m|WARNING
|===


.Binding a relationship variable more than once
[.tabbed-example]
=====
[.include-with-GQLSTATUS-code]
======
Query::
+
[source,cypher]
----
MATCH (:A)-[r]->(), ()-[r]->(:B) RETURN r
----

Returned GQLSTATUS code::
01N63

Returned status description::
warn: repeated relationship reference.
`r` is repeated in `(:A)-[r]->(), ()-[r]->(:B)`, which leads to no results.

Suggestions for improvement::
Use one pattern to match all relationships that start with a node with the label `A` and end with a node with the label `B`:
+
[source, cypher, role="noplay"]
----
MATCH (:A)-[r]->(:B) RETURN r
----
======
[.include-with-neo4j-code]
======
Query::
+
[source,cypher]
----
MATCH (:A)-[r]->(), ()-[r]->(:B) RETURN r
----
Description of the returned code::
A relationship is referenced more than once in the query, which leads to no results because relationships must not occur more than once in each result. (Relationship `r` was repeated)

Suggestions for improvement::
Use one pattern to match all relationships that start with a node with the label `A` and end with a node with the label `B`:
+
[source, cypher, role="noplay"]
----
MATCH (:A)-[r]->(:B) RETURN r
----
======
=====

.Binding a variable-length relationship variable more than once (when run on version 5.6 or newer)
[.tabbed-example]
=====
[.include-with-GQLSTATUS-code]
======
Query::
+
[source,cypher]
----
MATCH ()-[r*]->()<-[r*]-() RETURN count(*) AS count
----

Returned GQLSTATUS code::
01N63

Returned status description::
warn: repeated relationship reference.
`r` is repeated in `()-[r*]->()<-[r*]-()`, which leads to no results.
======
[.include-with-neo4j-code]
======
Query::
+
[source,cypher]
----
MATCH ()-[r*]->()<-[r*]-() RETURN count(*) AS count
----
Description of the returned code::
A variable-length relationship variable is bound more than once, which leads to no results because relationships must not occur more than once in each result. (Relationship r was repeated)
======
=====

//Add new notification above this section. //// //// //// //// //// //// ////
ifndef::backend-pdf[]
[discrete.glossary]
== Glossary

include::partial$glossary.adoc[]
endif::[]<|MERGE_RESOLUTION|>--- conflicted
+++ resolved
@@ -4012,11 +4012,7 @@
 m|03N85
 |Status description
 a|
-<<<<<<< HEAD
-info: server has caught up. Server `{ $serverName }` at address `{ <<serverAddress>> }` has caught up.
-=======
 info: server has caught up. Server `{ <<server>> }` at address `{ <<serverAddress>> }` has caught up.
->>>>>>> f42d50b9
 |Classification
 m|TOPOLOGY
 |SeverityLevel
@@ -4086,11 +4082,7 @@
 m|01N80
 |Status description
 a|
-<<<<<<< HEAD
-warn: server failed. Server `{ $serverName }` at address `{ <<serverAddress>> }` failed: `{ <<msg>> }`
-=======
 warn: server failed. Server `{ <<server>> }` at address `{ <<serverAddress>> }` failed: `{ <<msg>> }`
->>>>>>> f42d50b9
 |Classification
 m|TOPOLOGY
 |SeverityLevel
@@ -4166,11 +4158,7 @@
 |GQLSTATUS code
 m|01N81
 |Status description
-<<<<<<< HEAD
-a|warn: server is catching up. Server `{ $serverName }` at address `{ <<serverAddress>> }` is still catching up.
-=======
 a|warn: server is catching up. Server `{ <<server>> }` at address `{ <<serverAddress>> }` is still catching up.
->>>>>>> f42d50b9
 |Classification
 m|TOPOLOGY
 |SeverityLevel
@@ -4248,11 +4236,7 @@
 |GQLSTATUS code
 m|01N82
 |Status description
-<<<<<<< HEAD
-a|warn: server is not available. Server `{ $serverName }` is not available.
-=======
 a|warn: server is not available. Server `{ <<server>> }` is not available.
->>>>>>> f42d50b9
 |Classification
 m|TOPOLOGY
 |SeverityLevel

:description: This section describes the notifications that Neo4j can return, grouped by category, and an example of when they can occur.

[[listOfNnotifications]]
= List of notification codes

The following page provides an overview of all notifications in Neo4j, including the GQLSTATUS codes and Neo4j codes, along with some scenarios and their possible solutions.

* <<_performance_notifications, `PERFORMANCE` notifications>>
* <<_hint_notifications, `HINT` notifications>>
* <<_unrecognized_notifications, `UNRECOGNIZED` notifications>>
* <<_unsupported_notifications, `UNSUPPORTED` notifications>>
* <<_deprecated_notifications, `DEPRECATION` notifications>>
* <<_security_notifications, `SECURITY` notifications>>
* <<_topology_notifications, `TOPOLOGY` notifications>>
* <<_schema_notifications, `SCHEMA` notifications>>
* <<_generic, `GENERIC` notifications>>


[#_performance_notifications]
== `PERFORMANCE` notifications

Performance notifications are returned whenever the query uses costly operations and the performance may be improved by changing the query or adding an index.

[#_neo_clientnotification_statement_cartesianproduct]
=== Cartesian product

This notification is returned when there is a Cartesian product in the plan.

.Notification details
[cols="<1s,<4"]
|===
|Neo4j code
m|Neo.ClientNotification.Statement.CartesianProduct
|Title
a|This query builds a cartesian product between disconnected patterns.
|Description
|If a part of a query contains multiple disconnected patterns, this will build a cartesian product between all those parts. This may produce a large amount of data and slow down query processing. While occasionally intended, it may often be possible to reformulate the query that avoids the use of this cross product, perhaps by adding a relationship between the different parts or by using OPTIONAL MATCH (`%s`)
|Category
m|PERFORMANCE
|GQLSTATUS code
m|03N90
|Status description
a|info: cartesian product.
The disconnected patterns `{ $pat }` build a cartesian product.
A cartesian product may produce a large amount of data and slow down query processing.
|Classification
m|PERFORMANCE
|SeverityLevel
m|INFORMATION
|===


.A query that contains many disconnected patterns
[.tabbed-example]
=====
[.include-with-GQLSTATUS-code]
======

Query::
+
[source, cypher, role="noplay"]
----
MATCH (c:Child), (p:Parent) RETURN c, p
----

Returned GQLSTATUS code::
03N90

Returned status description::
info: cartesian product.
The disconnected patterns `(c:Child), (p:Parent)` build a cartesian product.
A cartesian product may produce a large amount of data and slow down query processing.

Suggestions for improvement::
In case a Cartesian product is needed, nothing can be done to improve this query.
In many cases, however, you might not need a combination of all children and parents, and that is when this query could be improved.
If for example, you need the children and the children's parents, you can improve this query by rewriting it to the following:
+
[source, cypher, role="noplay"]
----
MATCH (c:Child)-[:ChildOf]->(p:Parent) RETURN c, p
----

======
[.include-with-neo4j--code]
======

Query::
+
[source, cypher, role="noplay"]
----
MATCH (c:Child), (p:Parent) RETURN c, p
----

Description of the returned code::
If a part of a query contains multiple disconnected patterns,
this will build a cartesian product between all those parts.
This may produce a large amount of data and slow down query processing.
While occasionally intended, it may often be possible to reformulate the query that avoids the use of this cross product,
perhaps by adding a relationship between the different parts or by using `OPTIONAL MATCH` (identifier is: (`p`))

Suggestions for improvement::
In case a Cartesian product is needed, nothing can be done to improve this query.
In many cases, however, you might not need a combination of all children and parents, and that is when this query could be improved.
If for example, you need the children and the children's parents, you can improve this query by rewriting it to the following:
+
[source, cypher, role="noplay"]
----
MATCH (c:Child)-[:ChildOf]->(p:Parent) RETURN c, p
----

======
=====

[#_neo_clientnotification_statement_unboundedvariablelengthpattern]
=== Unbounded variable length pattern

This notification is returned when there is no upper bound specified on the variable length relationship.

.Notification details
[cols="<1s,<4"]
|===
|Neo4j  code
m|Neo.ClientNotification.Statement.UnboundedVariableLengthPattern
|Title
a|The provided pattern is unbounded, consider adding an upper limit to the number of node hops.
|Description
|Using shortest path with an unbounded pattern will likely result in long execution times.
It is recommended to use an upper limit to the number of node hops in your pattern.
|Category
m|PERFORMANCE
|GQLSTATUS code
m|03N91
|Status description
a|info: unbounded variable length pattern. The provided pattern `{ $pat }` is unbounded.
Shortest path with an unbounded pattern may result in long execution times.
Use an upper limit (e.g. `[*..5]`) on the number of node hops in your pattern.
|Classification
m|PERFORMANCE
|SeverityLevel
m|INFORMATION
|===

.Shortest path with an unbounded pattern
[.tabbed-example]
=====
[.include-with-GQLSTATUS-code]
======

Query::
+
[source, cypher, role="noplay"]
----
MATCH p=shortestPath((n)-[*]->(m))
WHERE n <> m
RETURN p
----

Returned GQLSTATUS code::
03N91

Returned status description::
info: unbounded variable length pattern.
The provided pattern `(n)-[\*]->(m)` is unbounded.
Shortest path with an unbounded pattern may result in long execution times.
Use an upper limit (e.g. `[*..5]`) on the number of node hops in your pattern.

Suggestions for improvement::
If you have a big graph, this query might be very slow.
Consider adding an upper limit.
+
[source, cypher, role="noplay"]
----
MATCH p=shortestPath((n)-[*..8]->(m))
WHERE n <> m
RETURN p
----
======
[.include-with-neo4j--code]
======

Query::
+
[source, cypher, role="noplay"]
----
MATCH p=shortestPath((n)-[*]->(m)) RETURN p
----

Description of the returned code::
Using shortest path with an unbounded pattern will likely result in long execution times.
It is recommended to use an upper limit to the number of node hops in your pattern.

Suggestions for improvement::
If you have a big graph, this query might be very slow.
Consider adding an upper limit.
+
[source, cypher, role="noplay"]
----
MATCH p=shortestPath((n)-[*..8]->(m)) RETURN p
----
======
=====

[#_neo_clientnotification_statement_exhaustiveshortestpath]
=== Exhaustive shortest path

This notification is returned when a predicate, given on the shortest path, needs to inspect the whole path before deciding whether it is valid, the shortest path might fall back to the exhaustive search algorithm.
For more information, see link:https://neo4j.com/docs/cypher-manual/current/execution-plans/shortestpath-planning#_shortest_pathadditional_predicate_checks_on_the_paths[Cypher manual -> Shortest path - additional predicate checks on the paths].

.Notification details
[cols="<1s,<4"]
|===
|Neo4j  code
m|Neo.ClientNotification.Statement.ExhaustiveShortestPath
|Title
a|Exhaustive shortest path has been planned for your query that means that shortest path graph algorithm might not be used to find the shortest path.
Hence an exhaustive enumeration of all paths might be used in order to find the requested shortest path.
|Description
|Using shortest path with an exhaustive search fallback might cause query slow down since shortest path graph algorithms might not work for this use case.
It is recommended to introduce a `WITH` to separate the `MATCH` containing the shortest path from the existential predicates on that path.
|Category
m|PERFORMANCE
|GQLSTATUS code
m|03N92
|Status description
a|info: exhaustive shortest path.
The query runs with exhaustive shortest path due to the existential predicate(s) `{ $pred_list }`.
It may be possible to use `WITH` to separate the `MATCH` from the existential predicate(s).
|Classification
m|PERFORMANCE
|SeverityLevel
m|INFORMATION
|===

.A query that runs with an exhaustive shortest path
[.tabbed-example]
=====
[.include-with-GQLSTATUS-code]
======
Query::
+
[source, cypher, role="noplay"]
----
MATCH p = shortestPath(()-[*..42]-())
WHERE ANY(n in nodes(p) WHERE n:Label)
RETURN p
----

Returned GQLSTATUS code::
03N92

Returned status description::
info: exhaustive shortest path.
The query runs with exhaustive shortest path due to the existential predicate(s) `ANY(n in nodes(p) WHERE n:Label)`.
It may be possible to use `WITH` to separate the `MATCH` from the existential predicate(s).

Suggestions for improvement::
Separate the predicate by introducing a `WITH` after the `MATCH` clause.
+
[source, cypher, role="noplay"]
----
MATCH p = shortestPath(()-[*..42]-())
WITH p
WHERE ANY(n in nodes(p) WHERE n:Label)
RETURN p
----
======
[.include-with-neo4j--code]
======
Query::
+
[source, cypher, role="noplay"]
----
MATCH p = shortestPath(()-[*..42]-())
WHERE ANY(n in nodes(p) WHERE n:Label)
RETURN p
----

Description of the returned code::
Using shortest path with an exhaustive search fallback might cause query slow down since shortest path graph algorithms might not work for this use case.
It is recommended to introduce a `WITH` to separate the `MATCH` containing the shortest path from the existential predicates on that path.

Suggestions for improvement::
Separate the predicate by introducing a `WITH` after the `MATCH` clause.
+
[source, cypher, role="noplay"]
----
MATCH p = shortestPath(()-[*..42]-())
WITH p
WHERE ANY(n in nodes(p) WHERE n:Label)
RETURN p
----
======
=====

[#_neo_clientnotification_statement_noapplicableindex]
=== No applicable index

This notification is returned when using `LOAD CSV` with a `MATCH` or a `MERGE` clause that matches a non-indexed label.
This may not perform well on large data sets.
Adding an index could improve the query speed.

.Notification details
[cols="<1s,<4"]
|===
|Neo4j  code
m|Neo.ClientNotification.Statement.NoApplicableIndex
|Title
a|Adding a schema index may speed up this query.
|Description
|Using `LOAD CSV` followed by a `MATCH` or `MERGE` that matches a non-indexed label will most likely not perform well on large data sets.
Please consider using a schema index.
|Category
m|PERFORMANCE
|GQLSTATUS code
m|03N93
|Status description
a|info: no applicable index.
`LOAD CSV` in combination with `MATCH` or `MERGE` on a label that does not have an index may result in long execution times.
Consider adding an index for label `{ $label }`.
|Classification
m|PERFORMANCE
|SeverityLevel
m|INFORMATION
|===

.`LOAD CSV` with `MATCH` or `MERGE`
[.tabbed-example]
=====
[.include-with-GQLSTATUS-code]
======

Query::
+
[source, cypher, role="noplay"]
----
LOAD CSV FROM 'file:///ignore/ignore.csv' AS line WITH * MATCH (n:Person{name:line[0]}) RETURN line, n
----

Returned GQLSTATUS code::
03N93

Returned status description::
info: no applicable index.
`LOAD CSV` in combination with `MATCH` or `MERGE` on a label that does not have an index may result in long execution times.
Consider adding an index for label `Person`.

Suggestions for improvement::
Create an index on the label and property you match.
+
[source, cypher, role="noplay"]
----
CREATE INDEX FOR (n:Person) ON (n.name)
----
======
[.include-with-neo4j--code]
======

Query::
+
[source, cypher, role="noplay"]
----
LOAD CSV FROM 'file:///ignore/ignore.csv' AS line WITH * MATCH (n:Person{name:line[0]}) RETURN line, n
----

Description of the returned code::
Using `LOAD CSV` followed by a `MATCH` or `MERGE` that matches a non-indexed label will most likely not perform well on large data sets.
Please consider using a schema index.

Suggestions for improvement::
Create an index on the label and property you match.
+
[source, cypher, role="noplay"]
----
CREATE INDEX FOR (n:Person) ON (n.name)
----

======
=====

[#_neo_clientnotification_statement_eageroperator]
=== Eager operator

This notification is returned when the execution plan for a query contains the `Eager` operator.

.Notification details
[cols="<1s,<4"]
|===
|Neo4j  code
m|Neo.ClientNotification.Statement.EagerOperator
|Title
a|The execution plan for this query contains the Eager operator, which forces all dependent data to be materialized in main memory before proceeding
|Description
|Using `LOAD CSV` with a large data set in a query where the execution plan contains the Eager operator could potentially consume a lot of memory and is likely to not perform well.
See the Neo4j Manual entry on the Eager operator for more information and hints on how problems could be avoided.
|Category
m|PERFORMANCE
|GQLSTATUS code
m|03N94
|Status description
a|info: eager operator.
The query execution plan contains the `Eager` operator.
`LOAD CSV` in combination with `Eager` can consume a lot of memory.
|Classification
m|PERFORMANCE
|SeverityLevel
m|INFORMATION
|===

.`LOAD CSV` with an Eager operator
[.tabbed-example]
=====
[.include-with-GQLSTATUS-code]
======

Query::
+
[source, cypher, role="noplay"]
----
LOAD CSV FROM 'file:///ignore/ignore.csv' AS line MATCH (n:Person{name:line[0]}) DELETE n RETURN line
----

Returned GQLSTATUS code::
03N94

Returned status description::
info: eager operator.
The query execution plan contains the `Eager` operator.
`LOAD CSV` in combination with `Eager` can consume a lot of memory.

Suggestions for improvement::
See the link:https://neo4j.com/docs/cypher-manual/current/planning-and-tuning/operators/operators-detail/#query-plan-eager[Cypher Manual -> Eager operator] for more information and hints on how to avoid problems.
In this specific case, the query could be rewritten to the following:
+
[source, cypher, role="noplay"]
----
LOAD CSV FROM 'file:///ignore/ignore.csv' AS line
CALL {
    WITH line
    MATCH (n:Person{name:line[0]}) DELETE n
}
RETURN line
----
======
[.include-with-neo4j--code]
======

`LOAD CSV` together with an Eager operator can take up a lot of memory.

Query::
+
[source, cypher, role="noplay"]
----
LOAD CSV FROM 'file:///ignore/ignore.csv' AS line MATCH (n:Person{name:line[0]}) DELETE n RETURN line
----

Description of the returned code::
Using `LOAD CSV` with a large data set in a query where the execution plan contains the Eager operator could potentially consume a lot of memory and is likely to not perform well.
See the Neo4j Manual entry on the Eager operator for more information and hints on how problems could be avoided.

Suggestions for improvement::
See the link:https://neo4j.com/docs/cypher-manual/current/planning-and-tuning/operators/operators-detail/#query-plan-eager[Cypher Manual -> Eager operator] for more information and hints on how to avoid problems.
In this specific case, the query could be rewritten to the following:
+
[source, cypher, role="noplay"]
----
LOAD CSV FROM 'file:///ignore/ignore.csv' AS line
CALL {
    WITH line
    MATCH (n:Person{name:line[0]}) DELETE n
}
RETURN line
----

======
=====


[#_neo_clientnotification_statement_dynamicproperty]
=== Dynamic property

.Notification details
[cols="<1s,<4"]
|===
|Neo4j  code
m|Neo.ClientNotification.Statement.DynamicProperty
|Title
a|Queries using dynamic properties will use neither index seeks nor index scans for those properties
|Description
|Using a dynamic property makes it impossible to use an index lookup for this query (`%s`)
|Category
m|PERFORMANCE
|GQLSTATUS code
m|03N95
|Status description
a|info: dynamic property.
An index exists on label/type(s) `{ $label_list }`.
It is not possible to use indexes for dynamic properties.
Consider using static properties.
|Classification
m|PERFORMANCE
|SeverityLevel
m|INFORMATION
|===

.A dynamic node property key makes it impossible to use indexes
[.tabbed-example]
=====
[.include-with-GQLSTATUS-code]
======

Query::
+
[source, cypher]
----
MATCH (n:Person) WHERE n[$prop] IS NOT NULL RETURN n;
----

Returned GQLSTATUS code::
03N95

Returned status description::
info: dynamic property.
An index exists on label/type(s) `Person`.
It is not possible to use indexes for dynamic properties.
Consider using static properties.

Suggestions for improvement::
If there is an index for `(n:Person) ON (n.name)`, it will not be used for the above query because the query is using a dynamic property.
Therefore, if there is an index, it is better to use the constant value.
For example, if `prop` is equal to `name`, the following query would be able to use the index:
+
[source, cypher]
----
MATCH (n:Person) WHERE n.name IS NOT NULL RETURN n;
----

======
[.include-with-neo4j--code]
======

Query::
+
[source, cypher]
----
MATCH (n:Person) WHERE n[$prop] IS NOT NULL RETURN n;
----

Description of the returned code::
Using a dynamic property makes it impossible to use an index lookup for this query (indexed label is: `Person`)

Suggestions for improvement::
If there is an index for `(n:Person) ON (n.name)`, it will not be used for the above query because the query is using a dynamic property.
Therefore, if there is an index, it is better to use the constant value.
For example, if `prop` is equal to `name`, the following query would be able to use the index:
+
[source, cypher]
----
MATCH (n:Person) WHERE n.name IS NOT NULL RETURN n;
----

======
=====

.A dynamic relationship property key makes it impossible to use indexes
[.tabbed-example]
=====
[.include-with-GQLSTATUS-code]
======

Query::
+
[source,cypher]
----
MATCH ()-[r: KNOWS]->() WHERE r[$prop] IS NOT NULL RETURN r
----

Returned GQLSTATUS code::
03N95

Returned status description::
info: dynamic property.
An index exists on label/type(s) `KNOWS`.
It is not possible to use indexes for dynamic properties.
Consider using static properties.

Suggestions for improvement::
Similar to dynamic node properties, use a constant value if possible, especially when there is an index on the relationship property.
For example, if `{ $prop }` is equal to `since`, you can rewrite the query to:
+
[source, cypher]
----
MATCH ()-[r: KNOWS]->() WHERE r.since IS NOT NULL RETURN r
----

======
[.include-with-neo4j--code]
======

Query::
+
[source,cypher]
----
MATCH ()-[r: KNOWS]->() WHERE r[$prop] IS NOT NULL RETURN r
----

Description of the returned code::
Using a dynamic property makes it impossible to use an index lookup for this query (indexed type is: `KNOWS`)

Suggestions for improvement::
Similar to dynamic node properties, use a constant value if possible, especially when there is an index on the relationship property.
For example, if `$prop` is equal to `since`, you can rewrite the query to:
+
[source, cypher]
----
MATCH ()-[r: KNOWS]->() WHERE r.since IS NOT NULL RETURN r
----

======
=====

[#_neo_clientnotification_statement_codegenerationfailed]
=== Failed code generation

The `CodeGenerationFailed` notification is created when it is not possible to generate a code for a query, for example, when the query is too big.
For more information about the specific query, see the stack trace in the _debug.log_ file.

.Notification details
[cols="<1s,<4"]
|===
|Neo4j  code
m|Neo.ClientNotification.Statement.CodeGenerationFailed
|Title
a|The database was unable to generate code for the query. A stacktrace can be found in the _debug.log_.
|Description
|The database was unable to generate code for the query. A stacktrace can be found in the debug.log. (method too big)
|Category
m|PERFORMANCE
|GQLSTATUS code
m|03N96
|Status description
a|info: failed code generation.
Failed to generate code, falling back to interpreted $enginetype engine. A stacktrace can be found in the debug.log. Cause: $msg.
|Classification
m|PERFORMANCE
|SeverityLevel
m|INFORMATION
|===

//TO ADD EXAMPLES
//To update the description when the code is spit out

[#_hint_notifications]
== `HINT` notifications

`HINT` notifications are returned by default when the Cypher planner or runtime cannot create a query plan to fulfill a specified hint, for example, `JOIN` or `INDEX`.
This behavior of the Cypher planner or runtime can be changed by setting the configuration link:https://neo4j.com/docs/operations-manual/current/configuration/configuration-settings/#config_dbms.cypher.hints_error[`dbms.cypher.hints_error`] to `true`.
In this case, the query will return an error.

[#_neo_clientnotification_statement_joinhintunfulfillablewarning]
=== Join hint unfulfillable

.Notification details
[cols="<1s,<4"]
|===
|Neo4j  code
m|Neo.ClientNotification.Statement.JoinHintUnfulfillableWarning
|Title
a|The database was unable to plan a hinted join.
|Description
|The hinted join was not planned.
This could happen because no generated plan contained the join key,
please try using a different join key or restructure your query. (`%s`)
|Category
m|HINT
|GQLSTATUS code
m|01N30
|Status description
a|warn: join hint unfulfillable. Unable to create a plan with `JOIN ON $var_list`. Try to change the join key(s) or restructure your query.
|Classification
m|HINT
|SeverityLevel
m|WARNING
|===

.Inability to fulfill the hint despite the given `JOIN` hint
[.tabbed-example]
=====
[.include-with-GQLSTATUS-code]
======

Query::
+
[source, cypher]
----
MATCH (a:A)
WITH a, 1 AS horizon
OPTIONAL MATCH (a)-[r]->(b:B)
USING JOIN ON a
OPTIONAL MATCH (a)--(c)
RETURN *
----

Returned GQLSTATUS code::
01N30

Returned status description::
warn: joint hint unfulfillable.
Unable to create a plan with `JOIN ON a`.
Try to change the join key(s) or restructure your query.

Suggestions for improvement::
The `JOIN` hint cannot be applied because its specified variable is before the `OPTIONAL MATCH` and, therefore, is already bound.
The only option for this query is to either remove the hint or modify the query to allow it to be used.

======
[.include-with-neo4j--code]
======

Query::
+
[source, cypher]
----
MATCH (a:A)
WITH a, 1 AS horizon
OPTIONAL MATCH (a)-[r]->(b:B)
USING JOIN ON a
OPTIONAL MATCH (a)--(c)
RETURN *
----

Description of the returned code::
The hinted join was not planned.
This could happen because no generated plan contained the join key,
please try using a different join key or restructure your query. (hinted join key identifier is: `a`)

Suggestions for improvement::
The `JOIN` hint cannot be applied because its specified variable is before the `OPTIONAL MATCH` and, therefore, is already bound.
The only option for this query is to either remove the hint or modify the query to allow it to be used.

======
=====


[#_neo_clientnotification_schema_hintedindexnotfound]
=== Hinted index not found

.Notification details
[cols="<1s,<4"]
|===
|Neo4j  code
m|Neo.ClientNotification.Schema.HintedIndexNotFound
|Title
a|The request (directly or indirectly) referred to an index that does not exist.
|Description
|The hinted index does not exist, please check the schema (`%s`)
|Category
m|HINT
|GQLSTATUS code
m|01N31
|Status description
a|warn: hinted index not found.
Unable to create a plan with `{ $index_descr }` because the index does not exist.
|Classification
m|HINT
|SeverityLevel
m|WARNING
|===

.Inability to use the label index despite the given index hint
[.tabbed-example]
=====
[.include-with-GQLSTATUS-code]
======

Query::
+
[source, cypher]
----
MATCH (a: Label)
USING INDEX a:Label(id)
WHERE a.id = 1
RETURN a
----

Returned GQLSTATUS code::
01N31

Returned status description::
warn: hinted index not found.
Unable to create a plan with `INDEX :Label(id)` because the index does not exist.

Suggestions for improvement::
The hinted index does not exist, make sure the label and property are spelled correctly.
If the spelling is correct, either create the index or remove the hint from the query.
======
[.include-with-neo4j--code]
======

Query::
+
[source, cypher]
----
MATCH (a: Label)
USING INDEX a:Label(id)
WHERE a.id = 1
RETURN a
----

Description of the returned code::
The hinted index does not exist, please check the schema (index is: INDEX FOR (`a`:`Label`) ON (`a`.`id`))

Suggestions for improvement::
The hinted index does not exist, make sure the label and property are spelled correctly.
If the spelling is correct, either create the index or remove the hint from the query.

======
=====

.Inability to use the relationship index despite the given index hint
[.tabbed-example]
=====
[.include-with-GQLSTATUS-code]
======

Query::
+
[source, cypher]
----
MATCH ()-[r:Rel]-()
USING INDEX r:Rel(id)
WHERE r.id = 1
RETURN r
----

Returned GQLSTATUS code::
01N31

Returned status description::
warn: hinted index not found.
Unable to create a plan with `INDEX :Rel(id)` because the index does not exist.

Suggestions for improvement::
The hinted index does not exist, make sure the relationship type and property are spelled correctly.
If the spelling is correct, either create the index or remove the hint from the query.
======
[.include-with-neo4j--code]
======

Query::
+
[source, cypher]
----
MATCH ()-[r:Rel]-()
USING INDEX r:Rel(id)
WHERE r.id = 1
RETURN r
----

Description of the returned code::
The hinted index does not exist, please check the schema (index is: INDEX FOR ()-[`r`:`Rel`]-() ON (`r`.`id`))

Suggestions for improvement::
The hinted index does not exist, make sure the relationship type and property are spelled correctly.
If the spelling is correct, either create the index or remove the hint from the query.

======
=====

[#_unrecognized_notifications]
== `UNRECOGNIZED` notifications

Unrecognized notifications are returned when the query or command mentions entities that are unknown to the system.

[#_neo_clientnotification_database_homedatabasenotfound]
=== Home database not found

.Notification details
[cols="<1s,<4"]
|===
|Neo4j  code
m|Neo.ClientNotification.Database.HomeDatabaseNotFound
|Title
a|The request referred to a home database that does not exist.
|Description
|The home database provided does not currently exist in the DBMS.
This command will not take effect until this database is created. (`%s`)
|Category
m|UNRECOGNIZED
|GQLSTATUS code
m|00N50
|Status description
a|note: successful completion - home database not found.
The database `{ $db }` does not exist.
Verify that the spelling is correct or create the database for the command to take effect.
|Classification
m|UNRECOGNIZED
|SeverityLevel
m|INFORMATION
|===

.Setting the `home` database to a database that does not exist
[.tabbed-example]
=====
[.include-with-GQLSTATUS-code]
======

Query::
+
[source,cypher]
----
CREATE USER john SET PASSWORD "secret" SET HOME DATABASE nej4
----

Returned GQLSTATUS code::
00N50

Returned status description::
note: successful completion - home database not found.
The database `ne4j` does not exist.
Verify that the spelling is correct or create the database for the command to take effect.

Suggestions for improvement::
Verify that the home database name is not misspelled.
======
[.include-with-neo4j--code]
======

Query::
+
[source,cypher]
----
CREATE USER john SET PASSWORD "secret" SET HOME DATABASE nej4
----

Description of the returned code::
The home database provided does not currently exist in the DBMS.
This command will not take effect until this database is created. (HOME DATABASE: `nej4`)

Suggestions for improvement::
Verify that the home database name is not misspelled.

======
=====

[#_neo_clientnotification_statement_unknownlabelwarning]
=== Unknown label

.Notification details
[cols="<1s,<4"]
|===
|Neo4j  code
m|Neo.ClientNotification.Statement.UnknownLabelWarning
|Title
a|The provided label is not in the database.
|Description
|One of the labels in your query is not available in the database, make sure you didn't misspell it or that the label is available when you run this statement in your application (`%s`)
|Category
m|UNRECOGNIZED
|GQLSTATUS code
m|01N50
|Status description
a|warn: unknown label.
The label `{ $label }` does not exist.
Verify that the spelling is correct.
|Classification
m|UNRECOGNIZED
|SeverityLevel
m|WARNING
|===

.Matching on a node with a label that does not exist in the database
[.tabbed-example]
=====
[.include-with-GQLSTATUS-code]
======

Query::
+
[source,cypher]
----
MATCH (n:Perso) RETURN n
----

Returned GQLSTATUS code::
01N50

Returned status description::
warn: unknown label.
The label `Perso` does not exist.
Verify that the spelling is correct.

Suggestions for improvement::
Verify that the label is not misspelled.
If you plan to create nodes with that label in the future, no change is needed.
======
[.include-with-neo4j--code]
======

Query::
+
[source,cypher]
----
MATCH (n:Perso) RETURN n
----

Description of the returned code::
One of the labels in your query is not available in the database, make sure you didn't misspell it or that the label is available when you run this statement in your application (the missing label name is: `Perso`)

Suggestions for improvement::
Verify that the label is not misspelled.
If you plan to create nodes with that label in the future, then no change is needed.

======
=====

[#_neo_clientnotification_statement_unknownrelationshiptypewarning]
=== Unknown relationship type

.Notification details
[cols="<1s,<4"]
|===
|Neo4j  code
m|Neo.ClientNotification.Statement.UnknownRelationshipTypeWarning
|Title
a|The provided relationship type is not in the database.
|Description
|One of the relationship types in your query is not available in the database,
make sure you didn't misspell it or that the label is available when you run this statement in your application (`%s`)
|Category
m|UNRECOGNIZED
|GQLSTATUS code
m|01N51
|Status description
a|warn: unknown relationship type.
The relationship type `{ $reltype }` does not exist.
Verify that the spelling is correct.
|Classification
m|UNRECOGNIZED
|SeverityLevel
m|WARNING
|===

.Matching a relationship with a type that does not exist
[.tabbed-example]
=====
[.include-with-GQLSTATUS-code]
======
Query::
+
[source,cypher]
----
MATCH (n)-[:NonExistingType]->() RETURN n
----

Returned GQLSTATUS code::
01N51

Returned status description::
warn: unknown relationship type.
The relationship type `NonExistingType` does not exist.
Verify that the spelling is correct.

Suggestions for improvement::
Verify that the relationship type is not misspelled.
If you plan to create relationships of this type in the future, no change is needed.
======
[.include-with-neo4j--code]
======
Query::
+
[source,cypher]
----
MATCH (n)-[:NonExistingType]->() RETURN n
----

Description of the returned code::
One of the relationship types in your query is not available in the database,
make sure you didn't misspell it or that the label is available when you run this statement in your application (the missing relationship type is: `NonExistingType`)

Suggestions for improvement::
Verify that the relationship type is not misspelled.
If you plan to create relationships of this type in the future, no change is needed.

======
=====

[#_neo_clientnotification_statement_unknownpropertykeywarning]
=== Unknown property key

.Notification details
[cols="<1s,<4"]
|===
|Neo4j  code
m|Neo.ClientNotification.Statement.UnknownPropertyKeyWarning
|Title
a|The provided property key is not in the database
|Description
|One of the property names in your query is not available in the database,
make sure you didn't misspell it or that the label is available when you run this statement in your application (`%s`)
|Category
m|UNRECOGNIZED
|GQLSTATUS code
m|01N52
|Status description
a|warn: unknown property key.
The property `{ $propkey }` does not exist.
Verify that the spelling is correct.
|Classification
m|UNRECOGNIZED
|SeverityLevel
m|WARNING
|===

.Matching a property key that does not exist
[.tabbed-example]
=====
[.include-with-GQLSTATUS-code]
======
Query::
+
[source,cypher]
----
MATCH (n:Person {nme:”Tom”})
RETURN n
----

Returned GQLSTATUS code::
01N52

Returned status description::
warn: unknown property key.
The property `nme` does not exist.
Verify that the spelling is correct.

Suggestions for improvement::
Verify that the property key is not misspelled.
If you plan to create that property key in the future, no change is needed.
======
[.include-with-neo4j--code]
======
Query::
+
[source,cypher]
----
MATCH (n:Person {nme:”Tom”})
RETURN n
----

Description of the returned code::
One of the property names in your query is not available in the database,
make sure you didn't misspell it or that the label is available when you run this statement in your application (the missing property name is: `nme`)

Suggestions for improvement::
Verify that the property key is not misspelled.
If you plan to create that property key in the future, no change is needed.

======
=====

[#_neo_clientnotification_statement_AggregationSkippedNull]
=== Aggregation skipped null

.Notification details
[cols="<1s,<4"]
|===
|Neo4j  code
m|Neo.ClientNotification.Statement.AggregationSkippedNull
|Title
a|The query contains an aggregation function that skips null values.
|Description
|The query contains an aggregation function that skips null values.
|Category
m|UNRECOGNIZED
|GQLSTATUS code
m|01G11
|Status description
a|warn: null value eliminated in set function.
|Classification
m|UNRECOGNIZED
|SeverityLevel
m|WARNING
|===

.Aggregation skipping a NULL value
[.tabbed-example]
=====
[.include-with-GQLSTATUS-code]
======
Query::
+
[source,cypher]
----
UNWIND [1, NULL, 2] AS i RETURN count(i) AS sum
----

Returned GQLSTATUS code::
01G11

Returned status description::
warn: null value eliminated in set function.
======
[.include-with-neo4j--code]
======
Query::

[source,cypher]
----
UNWIND [1, NULL, 2] AS i RETURN count(i) AS sum
----
Description of the returned code::
The query contains an aggregation function that skips null values.
======
=====

[#_unsupported_notifications]
== `UNSUPPORTED` category

Unsupported notifications are returned when the query or command is trying to use features that are not supported by the current system or using experimental features that should not be used in production.

[#_neo_clientnotification_statement_runtimeunsupportedwarning]
=== Unsupported runtime

.Notification details
[cols="<1s,<4"]
|===
|Neo4j  code
m|Neo.ClientNotification.Statement.RuntimeUnsupportedWarning
|Title
a|This query is not supported by the chosen runtime.
|Description
|Selected runtime is unsupported for this query, please use a different runtime instead or fallback to default.
(`%s`)
|Category
m|UNSUPPORTED
|GQLSTATUS code
m|01N40
|Status description
a|warn: unsupported runtime.
The query cannot be executed with `{ $preparser_input1 }`, `{ $preparser_input2 }` is used.
Cause: `{ $msg }`.
|Classification
m|UNSUPPORTED
|SeverityLevel
m|WARNING
|===

.A runtime is not supported by a Cypher command
[.tabbed-example]
=====
[.include-with-GQLSTATUS-code]
======
Query::
+
[source,cypher]
----
EXPLAIN CYPHER runtime=pipelined SHOW INDEXES YIELD *
----

Returned GQLSTATUS code::
01N40

Returned status description::
warn: unsupported runtime.
The query cannot be executed with `runtime=pipelined`, `runtime=slotted` is used.
Cause: Pipelined does not yet support the plans including `ShowIndexes`, use another runtime.

Suggestions for improvement::
Use a different runtime or remove the runtime option to run the query with the default runtime:
+
[source,cypher]
----
SHOW INDEXES YIELD *
----
======
[.include-with-neo4j--code]
======

Query::
+
[source,cypher]
----
CYPHER runtime=pipelined SHOW INDEXES YIELD *
----

Description of the returned code::
Selected runtime is unsupported for this query, please use a different runtime instead or fallback to default.
(Pipelined does not yet support the plans including `ShowIndexes`, use another runtime.)

Suggestions for improvement::
Use a different runtime or remove the runtime option to run the query with the default runtime:
+
[source,cypher]
----
SHOW INDEXES YIELD *
----

======
=====

[role=label--deprecated-5.14]
[#_neo_clientnotification_statement_runtimeexperimental]
=== RuntimeExperimental

[NOTE]
====
The usage of this notification has been removed since Neo4j 5.14.
====

.Notification details
[cols="<1s,<4"]
|===
|Neo4j  code
m|Neo.ClientNotification.Statement.RuntimeExperimental
|Title
a|This feature is experimental and should not be used in production systems.
|Description
|You are using an experimental feature (`%s`)
|Category
m|UNSUPPORTED
|SeverityLevel
m|WARNING
|===

.Use of the parallel runtime
====
Query::
+
[source,cypher]
----
CYPHER runtime=parallel MATCH (n) RETURN (n)
----

Description of the returned code::
You are using an experimental feature (The parallel runtime is experimental and might suffer from instability and potentially correctness issues.)

Suggestions for improvement::
The parallel runtime should not be used in production. Choose another runtime or remove the option to use the default runtime:
+
[source,cypher]
----
MATCH (n) RETURN (n)
----
====

[#_deprecated_notifications]
== `DEPRECATION` notifications

Deprecation notifications contain information about a feature or functionality that has been deprecated.
It is important to change to the new functionality, otherwise, the query might break in a future version.

[#_neo_clientnotification_statement_featuredeprecated]
=== Feature deprecated

.Notification details
[cols="<1s,<4"]
|===
|Neo4j  code
m|Neo.ClientNotification.Statement.FeatureDeprecationWarning
|Title
a|This feature is deprecated and will be removed in future versions.
|Descriptions
a|
- The procedure has a deprecated field. (`%s`)
- The function has a deprecated field. (`%s`)
- Creating an entity (`%s`) and referencing that entity in a property definition in the same CREATE is deprecated.
- Merging an entity (`%s`) and referencing that entity in a property definition in the same MERGE is deprecated.
- The Unicode character `%s` is deprecated for unescaped identifiers and will be considered as a whitespace character in the future.
To continue using it, escape the identifier by adding backticks around the identifier `%s`.
- The character with the Unicode representation `%s` is deprecated for unescaped identifiers and will not be supported in the future.
To continue using it, escape the identifier by adding backticks around the identifier `%s`.
- label:new[Valid for Neo4j 5.5-5.25] All subqueries in a UNION [ALL] should have the same ordering for the return columns.
Using differently ordered return items in a UNION [ALL] clause is deprecated and will be removed in a future version.
- Databases and aliases with unescaped `.` are deprecated unless to indicate that they belong to a composite database.
Names containing `.` should be escaped. (`%s`)
|Category
m|DEPRECATION
|GQLSTATUS code
m|01N00
|Status description
a|warn: feature deprecated. $msg
|Classification
m|DEPRECATION
|SeverityLevel
m|WARNING
|===

.Create a database with an unescaped name containing a dot
[.tabbed-example]
=====
[.include-with-GQLSTATUS-code]
======
Query::
+
[source,cypher]
----
CREATE DATABASE foo.bar
----

Returned GQLSTATUS code::
01N00

Returned status description::
warn: feature deprecated.
Databases and aliases with unescaped `.` are deprecated unless to indicate that they belong to a composite database. Names containing `.` should be escaped. (Name: foo.bar)

Suggestions for improvement::
If not intended for a composite database, escape the name with the character ```.
+
[source,cypher]
----
CREATE DATABASE `foo.bar`
----
======
[.include-with-neo4j--code]
======
Query::
+
[source,cypher]
----
CREATE DATABASE foo.bar
----

Description of the returned code::
Databases and aliases with unescaped `.` are deprecated unless to indicate that they belong to a composite database.
Names containing `.` should be escaped. (Name: `foo.bar`)

Suggestions for improvement::
If not intended for a composite database, escape the name with the character ```.
+
[source,cypher]
----
CREATE DATABASE `foo.bar`
----

======
=====

.Using differently ordered return items in a `UNION` clause
[.tabbed-example]
=====
[.include-with-GQLSTATUS-code]
======
Query::
+
[source,cypher]
----
RETURN 'val' as one, 'val' as two
UNION
RETURN 'val' as two, 'val' as one
----

Returned GQLSTATUS code::
01N00

Returned status description::
warn: feature deprecated.
All subqueries in a UNION [ALL] should have the same ordering for the return columns.
Using differently ordered return items in a UNION [ALL] clause is deprecated and will be removed in a future version.

<<<<<<< HEAD
=======
Suggestions for improvement::
Use the same order for the return columns in all subqueries combined by a `UNION` clause.

+
[source,cypher]
----
RETURN 'val' as one, 'val' as two
UNION
RETURN 'val' as one, 'val' as two
----
>>>>>>> 2b83650b
======
[.include-with-neo4j--code]
======
Query::
+
[source,cypher]
----
RETURN 'val' as one, 'val' as two
UNION
RETURN 'val' as two, 'val' as one
----

Description of the returned code::
All subqueries in a UNION [ALL] should have the same ordering for the return columns.
Using differently ordered return items in a UNION [ALL] clause is deprecated and will be removed in a future version.

<<<<<<< HEAD
=======
Suggestions for improvement::
Use the same order for the return columns in all subqueries combined by a `UNION` clause.

+
[source,cypher]
----
RETURN 'val' as one, 'val' as two
UNION
RETURN 'val' as one, 'val' as two
----

>>>>>>> 2b83650b
======
=====

[NOTE]
====
Using differently ordered return items in a UNION [ALL] clause is deprecated in versions 5.5 to 5.25.
However, starting from version 5.26, the deprecation has been withdrawn following cost-benefit analysis and valuable user feedback.
====

.Using the Unicode \u0085 in an unescaped identifier
[.tabbed-example]
=====
[.include-with-GQLSTATUS-code]
======
Query::
+
[source,cypher]
----
RETURN 1 as my\u0085identifier
----

Returned GQLSTATUS code::
01N00

Returned status description::
warn: feature deprecated.
The Unicode character `\u0085` is deprecated for unescaped identifiers and will be considered as a whitespace character in the future.
To continue using it, escape the identifier by adding backticks around the identifier `my\u0085identifier`.
======
[.include-with-neo4j--code]
======
Query::
+
[source,cypher]
----
RETURN 1 as my\u0085identifier
----
Description of the returned code::
The Unicode character `\u0085` is deprecated for unescaped identifiers and will be considered as a whitespace character in the future. To continue using it, escape the identifier by adding backticks around the identifier `my\u0085identifier`.

======
=====

[#_deprecated-feature-with-replacement]
=== Feature deprecated with a replacement

.Notification details
[cols="<1s,<4"]
|===
|Neo4j  code
m|Neo.ClientNotification.Statement.FeatureDeprecationWarning
|Title
a|This feature is deprecated and will be removed in future versions.
|Descriptions
a|
- The semantics of using colon in the separation of alternative relationship types will change in a future version. (`%s`)
- The use of nodes or relationships for setting properties is deprecated and will be removed in a future version.
Please use properties() instead.
- The use of shortestPath and allShortestPaths with fixed length relationships is deprecated and will be removed in a future version.
Please use a path with a length of 1 [r*1..1] instead or a Match with a limit.
- The query used a deprecated function. (`%s`)
- The query used a deprecated procedure. (`%s`)
- The query used a deprecated runtime option. (`%s`)
- The `TextIndexProvider.DESCRIPTOR.name()` provider for text indexes is deprecated and will be removed in a future version.
Please use `TrigramIndexProvider.DESCRIPTOR.name()` instead.
|Category
m|DEPRECATION
|GQLSTATUS code
m|01N01
|Status description
a|warn: feature deprecated with replacement.
`{ $thing1 }` is deprecated.
It is replaced by `{ $thing2 }`.
|Classification
m|DEPRECATION
|SeverityLevel
m|WARNING
|===

.Colon after the vertical bar `|:` in a relationship pattern
[.tabbed-example]
=====
[.include-with-GQLSTATUS-code]
======
Query::
+
[source,cypher]
----
MATCH (a)-[:A|:B|:C]-() RETURN *
----

Returned GQLSTATUS code::
01N01

Returned status description::
warn: feature deprecated with replacement.
`:A|:B|:C` is deprecated.
It is replaced by `:A|B|C`.

Suggestions for improvement::
Remove the colon inside the relationship type expression.
+
[source,cypher]
----
MATCH (a)-[:A|B|C]-() RETURN *
----

======
[.include-with-neo4j--code]
======
Query::
+
[source,cypher]
----
MATCH (a)-[:A|:B|:C]-() RETURN *
----

Description of the returned code::
The semantics of using colon in the separation of alternative relationship types will change in a future version. (Please use ':A|B|C' instead)

Suggestions for improvement::
Remove the colon inside the relationship type expression.
+
[source,cypher]
----
MATCH (a)-[:A|B|C]-() RETURN *
----

======
=====

.Setting properties using a node
[.tabbed-example]
=====
[.include-with-GQLSTATUS-code]
======
Query::
+
[source,cypher]
----
MATCH (a)-[]-(b)
SET a = b
----

Returned GQLSTATUS code::
01N01

Returned status description::
warn: feature deprecated with replacement.
`SET a = b` is deprecated.
It is replaced by `SET a = properties(b)`.

Suggestions for improvement::
Use the `properties()` function to get all properties from `b`.
+
[source,cypher]
----
MATCH (a)-[]-(b)
SET a = properties(b)
----

======
[.include-with-neo4j--code]
======
Query::
+
[source,cypher]
----
MATCH (a)-[]-(b)
SET a = b
----

Description of the returned code::
The use of nodes or relationships for setting properties is deprecated and will be removed in a future version.
Please use `properties()` instead.

Suggestions for improvement::
Use the `properties()` function to get all properties from `b`.
+
[source,cypher]
----
MATCH (a)-[]-(b)
SET a = properties(b)
----

======
=====


.Setting properties using a relationship
[.tabbed-example]
=====
[.include-with-GQLSTATUS-code]
======
Query::
+
[source,cypher]
----
MATCH (a)-[r]-(b)
SET a += r
----

Returned GQLSTATUS code::
01N01

Returned status description::
warn: feature deprecated with replacement.
`SET a += r` is deprecated.
It is replaced by `SET a += properties(r)`.

Suggestions for improvement::
Use the `properties()` function to get all properties from `r`.
+
[source,cypher]
----
MATCH (a)-[r]-(b)
SET a += properties(r)
----
======
[.include-with-neo4j--code]
======
Query::
+
[source,cypher]
----
MATCH (a)-[r]-(b)
SET a += r
----

Description of the returned code::
The use of nodes or relationships for setting properties is deprecated and will be removed in a future version.
Please use `properties()` instead.

Suggestions for improvement::
Use the `properties()` function to get all properties from `r`.
+
[source,cypher]
----
MATCH (a)-[r]-(b)
SET a += properties(r)
----

======
=====


.Shortest path with a fixed relationship length
[.tabbed-example]
=====
[.include-with-GQLSTATUS-code]
======
Query::
+
[source,cypher]
----
MATCH (a:Start), shortestPath((a)-[r]->()) RETURN a
----

Returned GQLSTATUS code::
01N01

Returned status description::
warn: feature deprecated with replacement.
`shortestPath\((a)-[r]->())` is deprecated.
It is replaced by `shortestPath\((n)-[r*1..1]->(m))`.

Suggestions for improvement::
If the relationship length is fixed, there is no reason to search for the shortest path.
Instead, you can rewrite it to the following:
+
[source,cypher]
----
MATCH (a: Start)-[r]->(b: End) RETURN b LIMIT 1
----
======
[.include-with-neo4j--code]
======
Query::
+
[source,cypher]
----
MATCH (a:Start), shortestPath((a)-[r]->()) RETURN a
----

Description of the returned code::
The use of `shortestPath` and `allShortestPaths` with fixed length relationships is deprecated and will be removed in a future version.
Please use a path with a length of `1 [r*1..1]` instead or a `Match` with a `limit`.

Suggestions for improvement::
If the relationship length is fixed, there is no reason to search for the shortest path.
Instead, you can rewrite it to the following:
+
[source,cypher]
----
MATCH (a: Start)-[r]->(b: End) RETURN b LIMIT 1
----

======
=====

.Using a deprecated runtime option
[.tabbed-example]
=====
[.include-with-GQLSTATUS-code]
======
Query::
+
[source,cypher]
----
CYPHER runtime = interpreted MATCH (n) RETURN n
----

Returned GQLSTATUS code::
01N01

Returned status description::
warn: feature deprecated with replacement.
`runtime=interpreted` is deprecated.
It is replaced by `runtime=slotted`.

Suggestions for improvement::
Runtime `interpreted` is deprecated and another runtime is used instead.
Alternatively, you can remove the runtime option to use the default runtime.
+
[source,cypher]
----
MATCH (n) RETURN n
----
======
[.include-with-neo4j--code]
======
Query::
+
[source,cypher]
----
CYPHER runtime = interpreted MATCH (n) RETURN n
----

Description of the returned code::
The query used a deprecated runtime option. (`'runtime=interpreted'` is deprecated, please use `'runtime=slotted'` instead)

Suggestions for improvement::
Runtime `interpreted` is deprecated and another runtime is used instead.
Alternatively, you can remove the runtime option to use the default runtime.
+
[source,cypher]
----
MATCH (n) RETURN n
----

======
=====

.Using the `text-1.0` index provider when creating a text index
[.tabbed-example]
=====
[.include-with-GQLSTATUS-code]
======
Query::
+
[source,cypher]
----
CREATE TEXT INDEX FOR (n:Label) ON (n.prop) OPTIONS {indexProvider : 'text-1.0'}
----

Returned GQLSTATUS code::
01N01

Returned status description::
warn: feature deprecated with replacement.
`text-1.0` is deprecated.
It is replaced by `text-2.0`.

Suggestions for improvement::
Update the option `indexProvider` with the value `text-2.0`.
+
[source,cypher]
----
CREATE TEXT INDEX FOR (n:Label) ON (n.prop) OPTIONS {indexProvider : 'text-2.0'}
----
======
[.include-with-neo4j--code]
======
Query::
+
[source,cypher]
----
CREATE TEXT INDEX FOR (n:Label) ON (n.prop) OPTIONS {indexProvider : 'text-1.0'}
----

Description of the returned code::
The `text-1.0` provider for text indexes is deprecated and will be removed in a future version.
Please use `text-2.0` instead.

Suggestions for improvement::
Update the option `indexProvider` with the value `text-2.0`.
+
[source,cypher]
----
CREATE TEXT INDEX FOR (n:Label) ON (n.prop) OPTIONS {indexProvider : 'text-2.0'}
----

======
=====

.Using a renamed or a deprecated procedure
[.tabbed-example]
=====
[.include-with-GQLSTATUS-deprecated-with-replacement]
======
[source,cypher]
----
CALL cdc.query
----

Returned GQLSTATUS code::
01N01

Returned status description::
warn: feature deprecated with replacement.
`cdc.query` is deprecated.
It is replaced by `db.cdc.query`.

======
[.include-with-GQLSTATUS-deprecated-without-replacement]
======
[source,cypher]
----
CALL unsupported.dbms.shutdown
----

Returned GQLSTATUS code::
01N02

Returned status description::
warn: feature deprecated without replacement.
`unsupported.dbms.shutdown` is deprecated and will be removed without a replacement.
======
[.include-with-neo4j--code]
======

[source,cypher]
----
CALL unsupported.dbms.shutdown
----

Description of the returned code::
The query used a deprecated procedure: `'unsupported.dbms.shutdown'`.

Suggestions for improvement::
Remove the use of the deprecated procedure.
If there is a suggested replacement, update to use the replacement instead.

======
=====

.Using id() function
[.tabbed-example]
=====
[.include-with-GQLSTATUS-deprecated-with-replacement]
======
Query::
+
[source,cypher]
----
MATCH (a)
RETURN id(a)
----

Returned GQLSTATUS code::
01N01

Returned status description::
warn: feature deprecated with replacement.
`id` is deprecated.
It is replaced by `elementId()`.

Suggestions for improvement::
Use the function `elementId()` instead.
+
[source,cypher]
----
MATCH (a)
RETURN elementId(a)
----
======
[.include-with-GQLSTATUS-deprecated-without-replacement]
======
Query::
+
[source,cypher]
----
MATCH (a)
RETURN id(a)
----

Returned GQLSTATUS code::
01N02

Returned status description::
warn: feature deprecated without replacement.
`id` is deprecated and will be removed without a replacement.
======
[.include-with-neo4j--code]
======

Query::
+
[source,cypher]
----
MATCH (a)
RETURN id(a)
----

Description of the returned code::
The query used a deprecated function: `id`.

Suggestions for improvement::
Use the function `elementId()` instead.
+
[source,cypher]
----
MATCH (a)
RETURN elementId(a)
----
======
=====

.Using an unescaped variable named 'where' in a node pattern
[.tabbed-example]
=====
[.include-with-neo4j-code]
======

Query::
+
[source,cypher]
----
MATCH (where {p: 5})
RETURN where
----

Description of the returned code::
'(where {p: 5})' is deprecated. It is replaced by '(++`where`++ {p: 5})'.

Suggestions for improvement::
To continue using variables with this name, use backticks to escape the variable name:
+
[source,cypher]
----
MATCH (`where` {p: 5})
RETURN `where`.p
----
======

[.include-with-GQLSTATUS-deprecated-with-replacement]
======
Query::
+
[source,cypher]
----
MATCH (where {p: 5})
RETURN where
----

Returned GQLSTATUS code::
01N01

Returned status description::
warn: feature deprecated with replacement.
`(where {p: 5})` is deprecated.
It is replaced by `(++`where`++ {p: 5})`.

Suggestions for improvement::
To continue using variables with this name, use backticks to escape the variable name:
+
[source,cypher]
----
MATCH (`where` {p: 5})
RETURN `where`.p
----
======
=====

.Using an unescaped variable named 'where' in a relationship pattern
[.tabbed-example]
=====
[.include-with-neo4j-code]
======
Query::
+
[source,cypher]
----
MATCH ()-[where {p: 5}]->()
RETURN where
----

Description of the returned code::
'-[where {p: 5}]-' is deprecated. It is replaced by '-[++`where`++ {p: 5}]-'.

Suggestions for improvement::
To continue using variables with this name, use backticks to escape the variable name:
+
[source,cypher]
----
MATCH ()-[`where` {p: 5}]->()
RETURN `where`.p
----
======

[.include-with-GQLSTATUS-deprecated-with-replacement]
======
Query::
+
[source,cypher]
----
MATCH ()-[where {p: 5}]->()
RETURN where
----

Returned GQLSTATUS code::
01N01

Returned status description::
warn: feature deprecated with replacement.
`-[where {p: 5}]-` is deprecated.
It is replaced by `-[++`where`++ {p: 5}]-`.

Suggestions for improvement::
To continue using variables with this name, use backticks to escape the variable name:
+
[source,cypher]
----
MATCH ()-[`where` {p: 5}]->()
RETURN `where`.p
----
======
=====

.Using an unparenthesized label expression predicate as the right-hand side operand of `+`
[.tabbed-example]
=====
[.include-with-neo4j-code]
======
Query::
+
[source,cypher]
----
MATCH (n)-[r]->(m)
WITH m, n.truthCodes AS listOfBooleans
RETURN listOfBooleans + m:A
----

Description of the returned code::
'... + m:A' is deprecated. It is replaced by '... + (m:A)'.

Suggestions for improvement::
Parenthesize the label expression predicate on the right-hand side of `+`:
+
[source,cypher]
----
MATCH (n)-[r]->(m)
WITH m, n.truthCodes AS listOfBooleans
RETURN listOfBooleans + (m:A)
----
======

[.include-with-GQLSTATUS-deprecated-with-replacement]
======
Query::
+
[source,cypher]
----
MATCH (n)-[r]->(m)
WITH m, n.truthCodes AS listOfBooleans
RETURN listOfBooleans + m:A
----

Returned GQLSTATUS code::
01N01

Returned status description::
warn: feature deprecated with replacement.
`... + m:A` is deprecated.
It is replaced by `... + (m:A)`.

Suggestions for improvement::
Parenthesize the label expression predicate on the right-hand side of `+`:
+
[source,cypher]
----
MATCH (n)-[r]->(m)
WITH m, n.truthCodes AS listOfBooleans
RETURN listOfBooleans + (m:A)
----
======
=====

.Using an unparenthesized label expression predicate as the right-hand side operand of `+`
[.tabbed-example]
=====
[.include-with-neo4j-code]
======
Query::
+
[source,cypher]
----
MATCH (n)-[r]->(m)
WITH r, n.truthCodes AS listOfBooleans
RETURN listOfBooleans + r:C|D
----

Description of the returned code::
'... + r:C|D' is deprecated. It is replaced by '... + (r:C|D)'.

Suggestions for improvement::
Parenthesize the label expression predicate on the right-hand side of `+`:
+
[source,cypher]
----
MATCH (n)-[r]->(m)
WITH r, n.truthCodes AS listOfBooleans
RETURN listOfBooleans + (r:C|D)
----
======

[.include-with-GQLSTATUS-deprecated-with-replacement]
======
Query::
+
[source,cypher]
----
MATCH (n)-[r]->(m)
WITH r, n.truthCodes AS listOfBooleans
RETURN listOfBooleans + r:C|D
----

Returned GQLSTATUS code::
01N01

Returned status description::
warn: feature deprecated with replacement.
`... + r:C|D` is deprecated.
It is replaced by `... + (r:C|D)`.

Suggestions for improvement::
Parenthesize the label expression predicate on the right-hand side of `+`:
+
[source,cypher]
----
MATCH (n)-[r]->(m)
WITH r, n.truthCodes AS listOfBooleans
RETURN listOfBooleans + (r:C|D)
----
======
=====

.Using an unescaped variable named `is` as a `WHEN` operand in a simple `CASE` expression
[.tabbed-example]
=====
[.include-with-neo4j-code]
======
Query::
+
[source,cypher]
----
MATCH (n)
WITH n, n.internationalStandard AS is
RETURN CASE n
  WHEN is :: INTEGER THEN "ISO/IEC" + is
  ELSE is
END AS standardsName
----

Description of the returned code::
'WHEN is :: INTEGER' is deprecated. It is replaced by 'WHEN ++`is`++ :: INTEGER'.

Suggestions for improvement::
To continue using variables with this name in simple `CASE` expressions, use backticks to escape the variable name:
+
[source,cypher]
----
MATCH (n)
WITH n, n.internationalStandard AS `is`
RETURN CASE n
  WHEN `is` :: INTEGER THEN "ISO/IEC" + `is`
  ELSE `is`
END AS standardsName
----
======
[.include-with-GQLSTATUS-deprecated-with-replacement]
======
Query::
+
[source,cypher]
----
MATCH (n)
WITH n, n.internationalStandard AS is
RETURN CASE n
  WHEN is :: INTEGER THEN "ISO/IEC" + is
  ELSE is
END AS standardsName
----

Returned GQLSTATUS code::
01N01

Returned status description::
warn: feature deprecated with replacement.
`WHEN is pass:[::] INTEGER` is deprecated.
It is replaced by `WHEN ++`is`++ pass:[::] INTEGER`.

Suggestions for improvement::
To continue using variables with this name in simple `CASE` expressions, use backticks to escape the variable name:
+
[source,cypher]
----
MATCH (n)
WITH n, n.internationalStandard AS `is`
RETURN CASE n
  WHEN `is` :: INTEGER THEN "ISO/IEC" + `is`
  ELSE `is`
END AS standardsName
----
======
=====

.Using an unescaped variable named `contains` in addition operations within a `WHEN` operand in a simple `CASE` expression
[.tabbed-example]
=====
[.include-with-neo4j-code]
======
Query::
+
[source,cypher]
----
MATCH p = (:A)-[:HAS]->(:B)
WITH p, size(relationships(p)) AS contains
RETURN CASE size(nodes(p))
  WHEN contains + 1 THEN "okay"
  ELSE "not okay"
END AS check
----

Description of the returned code::
'WHEN contains + 1 INTEGER' is deprecated. It is replaced by 'WHEN ++`contains`++ + 1 INTEGER'.

Suggestions for improvement::
To continue using variables with this name in simple `CASE` expressions, use backticks to escape the variable name:
+
[source,cypher]
----
MATCH p = (:A)-[:HAS]->(:B)
WITH p, size(relationships(p)) AS `contains`
RETURN CASE size(nodes(p))
  WHEN `contains` + 1 THEN "okay"
  ELSE "not okay"
END AS check
----
======
[.include-with-GQLSTATUS-deprecated-with-replacement]
======
Query::
+
[source,cypher]
----
MATCH p = (:A)-[:HAS]->(:B)
WITH p, size(relationships(p)) AS contains
RETURN CASE size(nodes(p))
  WHEN contains + 1 THEN "okay"
  ELSE "not okay"
END AS check
----

Returned GQLSTATUS code::
01N01

Returned status description::
warn: feature deprecated with replacement.
`WHEN contains + 1 INTEGER` is deprecated.
It is replaced by `WHEN ++`contains`++ + 1 INTEGER`.

Suggestions for improvement::
To continue using variables with this name in simple `CASE` expressions, use backticks to escape the variable name:
+
[source,cypher]
----
MATCH p = (:A)-[:HAS]->(:B)
WITH p, size(relationships(p)) AS `contains`
RETURN CASE size(nodes(p))
  WHEN `contains` + 1 THEN "okay"
  ELSE "not okay"
END AS check
----
======
=====

.Using an unescaped variable named `contains` in subtraction operations within a `WHEN` operand in a simple `CASE` expression
[.tabbed-example]
=====
[.include-with-neo4j-code]
======
Query::
+
[source,cypher]
----
MATCH p = (:A)-[:HAS]->(:B)
WITH p, size(nodes(p)) AS contains
RETURN CASE size(relationships(p))
  WHEN contains - 1 THEN "okay"
  ELSE "not okay"
END AS check
----

Description of the returned code::

'WHEN contains - 1 INTEGER' is deprecated. It is replaced by 'WHEN ++`contains`++ - 1 INTEGER'.

Suggestions for improvement::
To continue using variables with this name in simple `CASE` expressions, use backticks to escape the variable name:
+
[source,cypher]
----
MATCH p = (:A)-[:HAS]->(:B)
WITH p, size(nodes(p)) AS `contains`
RETURN CASE size(relationships(p))
  WHEN `contains` - 1 THEN "okay"
  ELSE "not okay"
END AS check
----
======
[.include-with-GQLSTATUS-deprecated-with-replacement]
======
Query::
+
[source,cypher]
----
MATCH p = (:A)-[:HAS]->(:B)
WITH p, size(nodes(p)) AS contains
RETURN CASE size(relationships(p))
  WHEN contains - 1 THEN "okay"
  ELSE "not okay"
END AS check
----

Returned GQLSTATUS code::
01N01

Returned status description::
warn: feature deprecated with replacement.
`WHEN contains - 1 INTEGER` is deprecated.
It is replaced by `WHEN ++`contains`++ - 1 INTEGER`.

Suggestions for improvement::
To continue using variables with this name in simple `CASE` expressions, use backticks to escape the variable name:
+
[source,cypher]
----
MATCH p = (:A)-[:HAS]->(:B)
WITH p, size(nodes(p)) AS `contains`
RETURN CASE size(relationships(p))
  WHEN `contains` - 1 THEN "okay"
  ELSE "not okay"
END AS check
----
======
=====

.Using the `[]` operator on an unescaped variable named `in` within a `WHEN` operand in a simple `CASE` expression
[.tabbed-example]
=====
[.include-with-neo4j-code]
======
Query::
+
[source,cypher]
----
MATCH (c:Client)-[:MAKES]->(t:Transaction)
WITH t, c.ibanNumbers AS in
RETURN CASE t.ibanNumber
  WHEN in[0] THEN "used main account"
  ELSE "used different account"
END AS check
----

Description of the returned code::

'WHEN in[0] INTEGER' is deprecated. It is replaced by 'WHEN ++`in`++[0] INTEGER'.

Suggestions for improvement::
To continue using variables with this name in simple `CASE` expressions, use backticks to escape the variable name:
+
[source,cypher]
----
MATCH (c:Client)-[:MAKES]->(t:Transaction)
WITH t, c.ibanNumbers AS `in`
RETURN CASE t.ibanNumber
  WHEN `in`[0] THEN "used main account"
  ELSE "used different account"
END AS check
----
======
[.include-with-GQLSTATUS-deprecated-with-replacement]
======
Query::
+
[source,cypher]
----
MATCH (c:Client)-[:MAKES]->(t:Transaction)
WITH t, c.ibanNumbers AS in
RETURN CASE t.ibanNumber
  WHEN in[0] THEN "used main account"
  ELSE "used different account"
END AS check
----

Returned GQLSTATUS code::
01N01

Returned status description::
warn: feature deprecated with replacement.
`WHEN in[0] INTEGER` is deprecated.
It is replaced by `WHEN ++`in`++[0] INTEGER`.

Suggestions for improvement::
To continue using variables with this name in simple `CASE` expressions, use backticks to escape the variable name:
+
[source,cypher]
----
MATCH (c:Client)-[:MAKES]->(t:Transaction)
WITH t, c.ibanNumbers AS `in`
RETURN CASE t.ibanNumber
  WHEN `in`[0] THEN "used main account"
  ELSE "used different account"
END AS check
----
======
=====

.Using the `[]` operator on an unescaped variable named `in` within a `WHEN` operand in a simple `CASE` expression
[.tabbed-example]
=====
[.include-with-neo4j-code]
======
Query::
+
[source,cypher]
----
MATCH (in:Client)-[:MAKES]->(t:Transaction)
RETURN CASE t.ibanNumber
  WHEN in["mainAccount"] THEN "used main account"
  ELSE "used different account"
END AS check
----

Description of the returned code::

'WHEN in["mainAccount"] INTEGER' is deprecated. It is replaced by 'WHEN ++`in`++["mainAccount"] INTEGER'.

Suggestions for improvement::
To continue using variables with this name in simple `CASE` expressions, use backticks to escape the variable name:
+
[source,cypher]
----
MATCH (in:Client)-[:MAKES]->(t:Transaction)
RETURN CASE t.ibanNumber
  WHEN `in`["mainAccount"] THEN "used main account"
  ELSE "used different account"
END AS check
----
======
[.include-with-GQLSTATUS-deprecated-with-replacement]
======
Query::
+
[source,cypher]
----
MATCH (in:Client)-[:MAKES]->(t:Transaction)
RETURN CASE t.ibanNumber
  WHEN in["mainAccount"] THEN "used main account"
  ELSE "used different account"
END AS check
----

Returned GQLSTATUS code::
01N01

Returned status description::
warn: feature deprecated with replacement.
`WHEN in["mainAccount"] INTEGER` is deprecated.
It is replaced by `WHEN ++`in`++["mainAccount"] INTEGER`.

Suggestions for improvement::
To continue using variables with this name in simple `CASE` expressions, use backticks to escape the variable name:
+
[source,cypher]
----
MATCH (in:Client)-[:MAKES]->(t:Transaction)
RETURN CASE t.ibanNumber
  WHEN `in`["mainAccount"] THEN "used main account"
  ELSE "used different account"
END AS check
----
======
=====

[#_deprecated-notifications-without-replacement]
=== Deprecated features without a future replacement

.Notification details
[cols="<1s,<4"]
|===
|Neo4j  code
m|Neo.ClientNotification.Statement.FeatureDeprecationWarning
|Title
a|This feature is deprecated and will be removed in future versions.
|Descriptions
a|
- The Cypher query option `connectComponentsPlanner` is deprecated and will be removed without a replacement.
The product's default behavior of using a cost-based IDP search algorithm when combining sub-plans will be kept.
For more information, see Cypher Manual -> Cypher planner.
- The query used a deprecated function%s
- The query used a deprecated procedure%s
|Category
m|DEPRECATION
|GQLSTATUS code
m|01N02
|Status description
a|warn: feature deprecated without replacement.
`{ $thing }` is deprecated and will be removed without a replacement.
|Classification
m|DEPRECATION
|SeverityLevel
m|WARNING
|===

.Using Cypher query option `connectComponentsPlanner`
[.tabbed-example]
=====
[.include-with-GQLSTATUS-code]
======
Query::
+
[source,cypher]
----
CYPHER connectComponentsPlanner=greedy MATCH (a), (b) RETURN *
----

Returned GQLSTATUS code::
01N02

Returned status description::
warn: feature deprecated without replacement.
`connectComponentsPlanner` is deprecated and will be removed without a replacement.
======
[.include-with-neo4j--code]
======
Query::
+
[source,cypher]
----
CYPHER connectComponentsPlanner=greedy MATCH (a), (b) RETURN *
----
Description of the returned code::
The Cypher query option `connectComponentsPlanner` is deprecated and will be removed without a replacement.
The product's default behavior of using a cost-based IDP search algorithm when combining sub-plans will be kept.
For more information, see link:https://neo4j.com/docs/cypher-manual/current/query-tuning/query-options/#cypher-planner[Cypher manual -> Cypher planner].

======
=====

[[_deprecated-procedure-result-column]]
=== Procedure field deprecated

.Notification details
[cols="<1s,<4"]
|===
|Neo4j  code
m|Neo.ClientNotification.Statement.FeatureDeprecationWarning
|Title
a|This feature is deprecated and will be removed in future versions.
|Description
a|The query used a deprecated field from a procedure. (`%s`)
|Category
m|DEPRECATION
|GQLSTATUS code
m|01N03
|Status description
a|warn: procedure field deprecated.
`{ $field }` for procedure `{ $proc }` is deprecated.
|Classification
m|DEPRECATION
|SeverityLevel
m|WARNING
|===

[#_neo_clientnotification_request_]
=== Feature deprecated with replacement - DeprecatedFormat

.Notification details
[cols="<1s,<4"]
|===
|Neo4j  code
m|Neo.ClientNotification.Request.DeprecatedFormat
|Title
a|The client made a request for a format which has been deprecated.
|Description
|The requested format has been deprecated. (`%s`)
|Category
m|DEPRECATION
|GQLSTATUS code
m|01N01
|Status description
a|warn: feature deprecated with replacement.
`{ $thing1 }` is deprecated.
It is replaced by `{ $thing2 }`.
|Classification
m|DEPRECATION
|SeverityLevel
m|WARNING
|===

[#_security_notifications]
== `SECURITY` category

Security notifications indicate that the result of the query or command might have a potential security issue.
Verify that this is the intended behavior of your query or command.

[#_neo_clientnotification_security_commandhasnoeffect]
=== Role or privilege not assigned

.Notification details
[cols="<1s,<4"]
|===
|Neo4j  code
m|Neo.ClientNotification.Security.CommandHasNoEffect
|Title
a|`<command>` has no effect.*
|Descriptions
a|
- The user does not have the role. See Status Codes documentation for more information.
- The role does not have the privilege. See Status Codes documentation for more information.
|Category
m|SECURITY
|GQLSTATUS code
m|00N71
|Status description
|note: successful completion - role or privilege not assigned.
`{ $cmd }` has no effect.
The role or privilege is not assigned.
|Classification
m|SECURITY
|SeverityLevel
m|INFORMATION
|===

*_``<command>`` and `cmd` could be either the full command given by the user or a subset of the given command._


.Revoking a role from a user who does not have that role
[.tabbed-example]
=====
[.include-with-GQLSTATUS-code]
======
Command::
+
[source, cypher]
----
REVOKE ROLE admin, reader FROM jane
----

Returned GQLSTATUS code::
00N71

Returned status description::
note: successful completion - role or privilege not assigned.
`REVOKE ROLE reader FROM jane` has no effect.
The role or privilege is not assigned.

Suggestions for improvement::
Verify that this is the intended role and user.
======
[.include-with-neo4j--code]
======
Command::
+
[source, cypher]
----
REVOKE ROLE admin, reader FROM jane
----

Title of the returned code::
`REVOKE ROLE reader FROM jane` has no effect.

Description of the returned code::
The user does not have the role. See Status Codes documentation for more information.

Suggestions for improvement::
Verify that this is the intended role and user.
======
=====

.Revoking a privilege from a role that does not have that privilege
[.tabbed-example]
=====
[.include-with-GQLSTATUS-code]
======

Command::
+
[source, cypher]
----
REVOKE WRITE ON GRAPH * FROM reader
----

Returned GQLSTATUS code::
00N71

Returned status description::
note: successful completion - role or privilege not assigned.
`REVOKE DENY WRITE ON GRAPH * FROM reader` has no effect.
The role or privilege is not assigned.

Suggestions for improvement::
Verify that this is the intended privilege and role.

======
[.include-with-neo4j--code]
======
Command::
+
[source, cypher]
----
REVOKE WRITE ON GRAPH * FROM reader
----

Title of the returned code::
`REVOKE DENY WRITE ON GRAPH * FROM reader` has no effect.

Description of the returned code::
The role does not have the privilege. See Status Codes documentation for more information.

Suggestions for improvement::
Verify that this is the intended privilege and role.
======
=====


[#_neo_clientnotification_security_roleorprivilegealreadyassigned]
=== Role or privilege already assigned

.Notification details
[cols="<1s,<4"]
|===
|Neo4j  code
m|Neo.ClientNotification.Security.CommandHasNoEffect
|Title
a|`<command>` has no effect.*
|Descriptions
a|
- The user already has the role. See Status Codes documentation for more information.
- The role already has the privilege. See Status Codes documentation for more information.
|Category
m|SECURITY
|GQLSTATUS code
m|00N70
|Status description
|note: successful completion - role or privilege already assigned.
`{ $cmd }` has no effect.
The role or privilege is already assigned.
|Classification
m|SECURITY
|SeverityLevel
m|INFORMATION
|===

*_``<command>`` and `cmd` could be either the full command given by the user or a subset of the given command._


.Granting a role to a user who already has that role
[.tabbed-example]
=====
[.include-with-GQLSTATUS-code]
======
Command::
+
[source,cypher]
----
GRANT ROLE admin TO john
----

Returned GQLSTATUS code::
00N70

Returned status description::
note: successful completion - role or privilege already assigned.
`GRANT ROLE admin TO john` has no effect.
The role or privilege is already assigned.

Suggestions for improvement::
Verify that this is the intended role and user.

======
[.include-with-neo4j--code]
======
Command::
+
[source,cypher]
----
GRANT ROLE admin TO john
----
Title of the returned code::
`GRANT ROLE admin TO john` has no effect.

Description of the returned code::
The user already has the role. See Status Codes documentation for more information.

Suggestions for improvement::
Verify that this is the intended role and user.

======
=====


.Granting or denying a privilege to a role that already has that privilege
// This command returns 2 notifications, one for NODES and one for RELATIONSHIPS.
[.tabbed-example]
=====
[.include-with-GQLSTATUS-code]
======
Command::
+
[source, cypher]
----
GRANT TRAVERSE ON GRAPH * TO reader
----

Returned GQLSTATUS code::
00N70

Returned status description::
note: successful completion - role or privilege already assigned.
`GRANT TRAVERSE ON GRAPH * TO reader` has no effect.
The role or privilege is already assigned.

Suggestions for improvement::
Verify that this is the intended privilege and role.
======
[.include-with-neo4j--code]
======
Command::
+
[source, cypher]
----
GRANT TRAVERSE ON GRAPH * TO reader
----

Title of the returned code::
`GRANT TRAVERSE ON GRAPH * NODE * TO reader` has no effect.

Description of the returned code::
The role already has the privilege. See Status Codes documentation for more information.

Suggestions for improvement::
Verify that this is the intended privilege and role.

======
=====



[#_neo_clientnotification_security_impossiblerevokecommand]
=== Impossible revoke command

.Notification details
[cols="<1s,<4"]
|===
|Neo4j  code
m|Neo.ClientNotification.Security.ImpossibleRevokeCommand
|Title
a|`<command>` has no effect.*
|Description
|Role does not exist. Make sure nothing is misspelled.
This notification will become an error in a future major version.
See Status Codes documentation for more information.
|Category
m|SECURITY
|GQLSTATUS code
m|01N70
|Status description
a|warn: impossible revoke command. `cmd` has no effect. $msg
Make sure nothing is misspelled.
This notification will become an error in a future major version.
|Classification
m|SECURITY
|SeverityLevel
m|WARNING
|===

*_``<command>`` and `cmd` could be either the full command given by the user or a subset of the given command._

.Revoking a non-existing role from a user
[.tabbed-example]
=====
[.include-with-GQLSTATUS-code]
======
Command::
+
[source, cypher]
----
REVOKE ROLE manager, reader FROM jane
----

Returned GQLSTATUS code::
01N70

Returned status description::
warn: impossible revoke command.
`REVOKE ROLE manager FROM jane` has no effect.
Role does not exist.
Make sure nothing is misspelled.
This notification will become an error in a future major version.

Suggestions for improvement::
Verify that this is the intended role and that it is spelled correctly.
======
[.include-with-neo4j--code]
======
Command::
+
[source, cypher]
----
REVOKE ROLE manager, reader FROM jane
----

Title of the returned code::
`REVOKE ROLE manager FROM jane` has no effect.

Description of the returned code::
Role does not exist. Make sure nothing is misspelled.
This notification will become an error in a future major version.
See Status Codes documentation for more information.

Suggestions for improvement::
Verify that this is the intended role and that it is spelled correctly.
======
=====

.Revoking a role from a non-existing user
[.tabbed-example]
=====
[.include-with-GQLSTATUS-code]
======

Command::
+
[source, cypher]
----
REVOKE ROLE reader FROM alice
----

Returned GQLSTATUS code::
01N70

Returned status description::
warn: impossible revoke command.
`REVOKE ROLE reader FROM alice` has no effect.
User does not exist.
Make sure nothing is misspelled.
This notification will become an error in a future major version.
See Status Codes documentation for more information.
o
Suggestions for improvement::
Verify that this is the intended user and that it is spelled correctly.
======
[.include-with-neo4j--code]
======
Command::
+
[source, cypher]
----
REVOKE ROLE reader FROM alice
----

Title of the returned code::
`REVOKE ROLE reader FROM alice` has no effect.

Description of the returned code::
User does not exist.
Make sure nothing is misspelled.
This notification will become an error in a future major version.

Suggestions for improvement::
Verify that this is the intended user and that it is spelled correctly.
======
=====


.Revoking a privilege from a non-existing role
[.tabbed-example]
=====
[.include-with-GQLSTATUS-code]
======

Command::
+
[source, cypher]
----
REVOKE GRANT WRITE ON GRAPH * FROM manager
----

Returned GQLSTATUS code::
01N70

Returned status description::
warn: impossible revoke command.
`REVOKE GRANT WRITE ON GRAPH * FROM manager` has no effect.
Role does not exist.
Make sure nothing is misspelled.
This notification will become an error in a future major version.

Suggestions for improvement::
Verify that this is the intended role and that it is spelled correctly.
======
[.include-with-neo4j--code]
======
Command::
+
[source, cypher]
----
REVOKE GRANT WRITE ON GRAPH * FROM manager
----

Title of the returned code::
`REVOKE GRANT WRITE ON GRAPH * FROM manager` has no effect.

Description of the returned code::
Role does not exist. Make sure nothing is misspelled.
This notification will become an error in a future major version.
See Status Codes documentation for more information.

Suggestions for improvement::
Verify that this is the intended role and that it is spelled correctly.
======
=====

.Revoking a privilege on a non-existing graph from a role
[.tabbed-example]
=====
[.include-with-GQLSTATUS-code]
======
Command::
+
[source, cypher]
----
REVOKE GRANT WRITE ON GRAPH neo3j FROM editor
----

Returned GQLSTATUS code::
01N70

Returned status description::
warn: impossible revoke command.
`REVOKE GRANT WRITE ON GRAPH neo3j FROM editor` has no effect.
Database `neo3j` does not exist.
Make sure nothing is misspelled.
This notification will become an error in a future major version.

Suggestions for improvement::
Verify that this is the intended graph and that it is spelled correctly.
======
[.include-with-neo4j--code]
======
Command::
+
[source, cypher]
----
REVOKE GRANT WRITE ON GRAPH neo3j FROM editor
----

Title of the returned code::
`REVOKE GRANT WRITE ON GRAPH neo3j FROM editor` has no effect.

Description of the returned code::
Database `neo3j` does not exist. Make sure nothing is misspelled.
This notification will become an error in a future major version.
See Status Codes documentation for more information.

Suggestions for improvement::
Verify that this is the intended graph and that it is spelled correctly.
======
=====

.Revoking a privilege on a non-existing database from a role
[.tabbed-example]
=====
[.include-with-GQLSTATUS-code]
======
Command::
+
[source, cypher]
----
REVOKE GRANT ACCESS ON DATABASE neo3j FROM editor
----

Returned GQLSTATUS code::
01N70

Returned status description::
warn: impossible revoke command.
`REVOKE GRANT ACCESS ON DATABASE neo3j FROM editor` has no effect.
Database `neo3j` does not exist.
Make sure nothing is misspelled.
This notification will become an error in a future major version.

Suggestions for improvement::
Verify that this is the intended database and that it is spelled correctly.

======
[.include-with-neo4j--code]
======
Command::
+
[source, cypher]
----
REVOKE GRANT ACCESS ON DATABASE neo3j FROM editor
----

Title of the returned code::
`REVOKE GRANT ACCESS ON DATABASE neo3j FROM editor` has no effect.

Description of the returned code::
Database `neo3j` does not exist. Make sure nothing is misspelled.
This notification will become an error in a future major version.
See Status Codes documentation for more information.

Suggestions for improvement::
Verify that this is the intended database and that it is spelled correctly.
======
=====


.Revoking a privilege from a role with wildcard graph parameter
[.tabbed-example]
=====
[.include-with-GQLSTATUS-code]
======
Parameter::
+
[source, javascript]
----
{
    "graph": "*"
}
----
Command::
+
[source, cypher]
----
REVOKE GRANT CREATE ON GRAPH $graph FROM PUBLIC
----

Returned GQLSTATUS code::
01N70

Returned status description::
warn: impossible revoke command.
`REVOKE GRANT CREATE ON GRAPH $graph FROM PUBLIC` has no effect.
Database `*` does not exist.
Make sure nothing is misspelled.
This notification will become an error in a future major version.

Suggestions for improvement::
Use `GRAPH *` without the parameter to revoke the privilege on all graphs.


======
[.include-with-neo4j--code]
======
Parameter::
+
[source, javascript]
----
{
    "graph": "*"
}
----
Command::
+
[source, cypher]
----
REVOKE GRANT CREATE ON GRAPH $graph FROM PUBLIC
----

Title of the returned code::
`REVOKE GRANT CREATE ON GRAPH $graph FROM PUBLIC` has no effect.

Description of the returned code::
Parameterized database and graph names do not support wildcards.
Make sure nothing is misspelled.
This notification will become an error in a future major version.
See Status Codes documentation for more information.

Suggestions for improvement::
Use `GRAPH *` without the parameter to revoke the privilege on all graphs.
======
=====

.Revoking a privilege from a role with a wildcard database parameter
[.tabbed-example]
=====
[.include-with-GQLSTATUS-code]
======

Parameter::
+
[source, javascript]
----
{
    "database": "*"
}
----
Command::
+
[source, cypher]
----
REVOKE GRANT ACCESS ON DATABASE $database FROM PUBLIC
----

Returned GQLSTATUS code::
01N70

Returned status description::
warn: impossible revoke command.
`REVOKE GRANT ACCESS ON DATABASE $database FROM PUBLIC` has no effect.
Database `*` does not exist.
Make sure nothing is misspelled.
This notification will become an error in a future major version.

Suggestions for improvement::
Use `DATABASE *` without the parameter to revoke the privilege on all databases.

======
[.include-with-neo4j--code]
======
Parameter::
+
[source, javascript]
----
{
    "database": "*"
}
----
Command::
+
[source, cypher]
----
REVOKE GRANT ACCESS ON DATABASE $database FROM PUBLIC
----

Title of the returned code::
`REVOKE GRANT ACCESS ON DATABASE $database FROM PUBLIC` has no effect.

Description of the returned code::
Parameterized database and graph names do not support wildcards.
Make sure nothing is misspelled.
This notification will become an error in a future major version.
See Status Codes documentation for more information.

Suggestions for improvement::
Use `DATABASE *` without the parameter to revoke the privilege on all databases.
======
=====

[#_neo_clientnotification_security_authprovidernotdefined]
=== AuthProviderNotDefined

.Notification details
[cols="<1s,<4"]
|===
|Neo4j  code
m|Neo.ClientNotification.Security.AuthProviderNotDefined
|Title
a|The auth provider is not defined.
|Description
a|The auth provider `{ $provider }` is not defined in the configuration.
Verify that the spelling is correct or define `{ $provider }` in the configuration.
|Category
m|SECURITY
|GQLSTATUS code
m|00N72
|Status description
a|note: successful completion - undefined auth provider.
The auth provider { $auth } is not defined in the configuration.
Verify that the spelling is correct or define { $auth } in the configuration.
|Classification
m|SECURITY
|SeverityLevel
m|INFORMATION
|===


.Create a user with an auth provider that is not defined in the configuration
[.tabbed-example]
=====
[.include-with-neo4j-code]
======
Command::
+
[source, cypher]
----
CREATE USER foo SET AUTH 'unknownProvider' { SET ID 'idString' }
----

Description of the returned code::
The auth provider `unknownProvider` is not defined in the configuration.
Verify that the spelling is correct or define `unknownProvider` in the configuration.

Suggestions for improvement::
Make sure that the given provider is correct, or replace it if not.
If it is correct, make sure to add it as a known auth provider in one or both of `dbms.security.authentication_providers` and `dbms.security.authorization_providers`.
======
[.include-with-GQLSTATUS-code]
======
Command::
+
[source, cypher]
----
CREATE USER foo SET AUTH 'unknownProvider' { SET ID 'idString' }
----

Returned GQLSTATUS code::
00N72

Returned status description::
note: successful completion - undefined auth provider.
The auth provider `unknownProvider` is not defined in the configuration.
Verify that the spelling is correct or define `unknownProvider` in the configuration.

Suggestions for improvement::
Make sure that the given provider is correct, or replace it if not.
If it is correct, make sure to add it as a known auth provider in one or both of `dbms.security.authentication_providers` and `dbms.security.authorization_providers`.
======
=====

.Alter a user to add an auth provider that is not defined in the configuration
[.tabbed-example]
=====
[.include-with-neo4j-code]
======
Command::
+
[source, cypher]
----
ALTER USER foo SET AUTH 'unknownProvider' { SET ID 'idString' }
----

Description of the returned code::
The auth provider `unknownProvider` is not defined in the configuration.
Verify that the spelling is correct or define `unknownProvider` in the configuration.

Suggestions for improvement::
Make sure that the given provider is correct, or replace it if not.
If it is correct, make sure to add it as a known auth provider in one or both of `dbms.security.authentication_providers` and `dbms.security.authorization_providers`.
======

[.include-with-GQLSTATUS-code]
======
Command::
+
[source, cypher]
----
ALTER USER foo SET AUTH 'unknownProvider' { SET ID 'idString' }
----

Returned GQLSTATUS code::
00N72

Returned status description::
note: successful completion - undefined auth provider.
The auth provider `unknownProvider` is not defined in the configuration.
Verify that the spelling is correct or define `unknownProvider` in the configuration.

Suggestions for improvement::
Make sure that the given provider is correct, or replace it if not.
If it is correct, make sure to add it as a known auth provider in one or both of `dbms.security.authentication_providers` and `dbms.security.authorization_providers`.
======
=====


[#_neo_clientnotification_security_externalauthnotenabled]
=== ExternalAuthNotEnabled

.Notification details
[cols="<1s,<4"]
|===
|Neo4j  code
m|Neo.ClientNotification.Security.ExternalAuthNotEnabled
|Title
a|External auth for user is not enabled.
|Description
a|Use setting `dbms.security.require_local_user` to enable external auth.
|Category
m|SECURITY
|GQLSTATUS code
m|01N71
|Status description
|warn: external auth disabled.
Use the setting 'dbms.security.require_local_user' to enable external auth.
|Classification
m|SECURITY
|SeverityLevel
m|WARNING
|===

.Create a user with an external auth provider when linked users are not enabled
[.tabbed-example]
=====
[.include-with-neo4j-code]
======
Command::
+
[source, cypher]
----
CREATE USER foo SET AUTH 'exampleProvider' { SET ID 'idString' }
----

Suggestions for improvement::
Enable linked users through the `dbms.security.require_local_user` setting.
Until enabled, the new external auth will be ignored, and current external auth behaviors will continue to apply.
======
[.include-with-GQLSTATUS-code]
======
Command::
+
[source, cypher]
----
CREATE USER foo SET AUTH 'exampleProvider' { SET ID 'idString' }
----

Returned GQLSTATUS code::
01N71

Returned status description::
warn: external auth disabled.
Use the setting 'dbms.security.require_local_user' to enable external auth.

Suggestions for improvement::
Enable linked users through the `dbms.security.require_local_user` setting.
Until enabled, the new external auth will be ignored, and current external auth behaviors will continue to apply.

======
=====

.Alter a user to add an external auth provider when linked users are not enabled
[.tabbed-example]
=====
[.include-with-neo4j-code]
======
Command::
+
[source, cypher]
----
ALTER USER foo SET AUTH 'exampleProvider' { SET ID 'idString' }
----

Suggestions for improvement::
Enable linked users through the `dbms.security.require_local_user` setting.
Until enabled, the new external auth will be ignored, and current external auth behaviors will continue to apply.
======

[.include-with-GQLSTATUS-code]
======
Command::
+
[source, cypher]
----
ALTER USER foo SET AUTH 'exampleProvider' { SET ID 'idString' }
----

Returned GQLSTATUS code::
01N71

Returned status description::
warn: external auth disabled.
Use the setting 'dbms.security.require_local_user' to enable external auth.

Suggestions for improvement::
Enable linked users through the `dbms.security.require_local_user` setting.
Until enabled, the new external auth will be ignored, and current external auth behaviors will continue to apply.

======
=====


[#_topology_notifications]
== `TOPOLOGY` category

Topology notifications provide additional information related to managing databases and servers.

[#_neo_clientnotification_cluster_serveralreadyenabled]
=== Server already enabled


.Notification details
[cols="<1s,<4"]
|===
|Neo4j  code
m|Neo.ClientNotification.Cluster.ServerAlreadyEnabled
|Title
a| `<command>` has no effect.
|Description
a|Server `%s` is already enabled.
Verify that this is the intended server.
|Category
m|TOPOLOGY
|GQLSTATUS code
m|00N80
|Status description
a|note: successful completion - server already enabled.
`ENABLE SERVER` has no effect.
Server `{ $server }` is already enabled.
Verify that this is the intended server.
|Classification
m|TOPOLOGY
|SeverityLevel
m|INFORMATION
|===

.Enabling an already enabled server
[.tabbed-example]
=====
[.include-with-GQLSTATUS-code]
======
Command::
+
[source, cypher]
----
ENABLE SERVER "123e4567-e89b-12d3-a456-426614174000"
----

Returned GQLSTATUS code::
00N80

Returned status description::
note: successful completion - server already enabled.
`ENABLE SERVER` has no effect.
Server `123e4567-e89b-12d3-a456-426614174000` is already enabled.
Verify that this is the intended server.

======
[.include-with-neo4j--code]
======
Command::
+
[source, cypher]
----
ENABLE SERVER "123e4567-e89b-12d3-a456-426614174000"
----

Description of the returned code::
Server `123e4567-e89b-12d3-a456-426614174000` is already enabled.
Verify that this is the intended server.

======
=====

[#_neo_clientnotification_cluster_serveralreadycordoned]
=== Server already cordoned

.Notification details
[cols="<1s,<4"]
|===
|Neo4j  code
m|Neo.ClientNotification.Cluster.ServerAlreadyCordoned
|Title
a| `<command>` has no effect.
|Description
a|Server `%s` is already cordoned.
Verify that this is the intended server.
|Category
m|TOPOLOGY
|GQLSTATUS code
m|00N81
|Status description
a|note: successful completion - server already cordoned.
`CORDON SERVER` has no effect.
Server `{ $server }` is already cordoned.
Verify that this is the intended server.
|Classification
m|TOPOLOGY
|SeverityLevel
m|INFORMATION
|===

.Cordoning an already cordoned server
[.tabbed-example]
=====
[.include-with-GQLSTATUS-code]
======
Command::
+
[source, cypher]
----
CORDON SERVER "123e4567-e89b-12d3-a456-426614174000"
----

Returned GQLSTATUS code::
00N81

Returned status description::
note: successful completion - server already cordoned.
`CORDON SERVER` has no effect.
Server `123e4567-e89b-12d3-a456-426614174000` is already cordoned.
Verify that this is the intended server.

======
[.include-with-neo4j--code]
======
Command::
+
[source, cypher]
----
CORDON SERVER "123e4567-e89b-12d3-a456-426614174000"
----

Description of the returned code::
Server `123e4567-e89b-12d3-a456-426614174000` is already cordoned.
Verify that this is the intended server.

======
=====

[#_neo_clientnotification_cluster_nodatabasesreallocated]
=== No databases reallocated

.Notification details
[cols="<1s,<4"]
|===
|Neo4j  code
m|Neo.ClientNotification.Cluster.NoDatabasesReallocated
|Title
a| `<command>` has no effect.
|Description
a| No databases were reallocated. No better allocation is currently possible.
|Category
m|TOPOLOGY
|GQLSTATUS code
m|00N82
|Status description
a|note: successful completion - no databases reallocated.
`REALLOCATE DATABASES` has no effect.
No databases were reallocated.
No better allocation is currently possible.
|Classification
m|TOPOLOGY
|SeverityLevel
m|INFORMATION
|===

.Reallocating databases resulted in no allocation changes
[.tabbed-example]
=====
[.include-with-GQLSTATUS-code]
======
Command::
+
[source, cypher]
----
REALLOCATE DATABASES
----

Returned GQLSTATUS code::
00N82

Returned status description::
note: successful completion - no databases reallocated.
`REALLOCATE DATABASES` has no effect.
No databases were reallocated.
No better allocation is currently possible.

Example scenarios::
**Scenario 1:** The cluster is already balanced.
For example, when there are three servers, each hosting databases `foo` and `bar`, meaning all databases are allocated to all servers.
+

**Scenario 2:** The cluster appears unbalanced, but server constraints prevent you from moving to a better, more balanced, allocation.
For example, assuming server 1 hosts databases `foo` and `bar`, server 2 hosts only `foo`, and server 3 hosts no databases.
Then, a better allocation would move `foo` from server 1 to server 3, but if server 3 has the constraint `deniedDatabases:['foo']}`, then the cluster is already balanced subject to this constraint.
======
[.include-with-neo4j--code]
======
Command::
+
[source, cypher]
----
REALLOCATE DATABASES
----

Description of the returned code::
No databases were reallocated. No better allocation is currently possible.


Example scenarios::
**Scenario 1:** The cluster is already balanced.
For example, when there are three servers, each hosting databases `foo` and `bar`, meaning all databases are allocated to all servers.
+

**Scenario 2:** The cluster appears unbalanced, but server constraints prevent you from moving to a better, more balanced, allocation.
For example, assuming server 1 hosts databases `foo` and `bar`, server 2 hosts only `foo`, and server 3 hosts no databases.
Then, a better allocation would move `foo` from server 1 to server 3, but if server 3 has the constraint `deniedDatabases:['foo']}`, then the cluster is already balanced subject to this constraint.
======
=====

[#_neo_clientnotification_cluster_cordonedserversexistedduringallocation]
=== Cordoned servers existed during allocation

This notification is returned when a Cypher administration command triggers an allocation decision and some of the servers are cordoned.
For example, `CREATE DATABASE`, `ALTER DATABASE`, `DEALLOCATE DATABASES FROM SERVER[S]`, and `ALTER DATABASE` return this notification. However, `REALLOCATE DATABASES` requires that there are no cordoned servers and, therefore, does not return it.

.Notification details
[cols="<1s,<4"]
|===
|Neo4j  code
m|Neo.ClientNotification.Cluster.CordonedServersExistedDuringAllocation
|Title
a| Cordoned servers existed when making an allocation decision.
|Description
a| Server(s) `%s` are cordoned. This can impact allocation decisions.
|Category
m|TOPOLOGY
|GQLSTATUS code
m|00N83
|Status description
a|note: successful completion - cordoned servers existed during allocation.
Cordoned servers existed when making an allocation decision.
Server(s) `{ $server_list }` are cordoned.
This can impact allocation decisions.
|Classification
m|TOPOLOGY
|SeverityLevel
m|INFORMATION
|===

.Cordoned servers existed during an allocation decision
[.tabbed-example]
=====
[.include-with-GQLSTATUS-code]
======
The example assumes that you have a cluster with three servers, of which server `123e4567-e89b-12d3-a456-426614174000` is cordoned using the `dbms.cluster.cordonServer` procedure. Then the below command will return this notification.

Command::
+
[source, cypher]
----
CREATE DATABASE foo TOPOLOGY 2 PRIMARIES
----

Returned GQLSTATUS code::
00N83

Returned status description::
note: successful completion - cordoned servers existed during allocation.
Cordoned servers existed when making an allocation decision.
Server(s) `123e4567-e89b-12d3-a456-426614174000` are cordoned.
This can impact allocation decisions.
======
[.include-with-neo4j--code]
======
The example assumes that you have a cluster with three servers, of which server `123e4567-e89b-12d3-a456-426614174000` is cordoned using the `dbms.cluster.cordonServer` procedure. Then the below command will return this notification.

Command::
+
[source, cypher]
----
CREATE DATABASE foo TOPOLOGY 2 PRIMARIES
----

Description of the returned code::
Server(s) `123e4567-e89b-12d3-a456-426614174000` are cordoned. This can impact allocation decisions.
======
=====


[#_neo_clientnotification_cluster_requestedtopologymatchedcurrenttopology]
=== Requested topology matched current topology

.Notification details
[cols="<1s,<4"]
|===
|Neo4j  code
m|Neo.ClientNotification.Cluster.RequestedTopologyMatchedCurrentTopology
|Title
a| `<command>` has no effect.
|Description
a|The requested topology matched the current topology.
No allocations were changed.
|Category
m|TOPOLOGY
|GQLSTATUS code
m|00N84
|Status description
a|note: successful completion - requested topology matched current topology.
`ALTER DATABASE` has no effect.
The requested topology matched the current topology.
No allocations were changed.
|Classification
m|TOPOLOGY
|SeverityLevel
m|INFORMATION
|===

.Requested topology matched current topology
[.tabbed-example]
=====
[.include-with-GQLSTATUS-code]
======
The example assumes that you have a cluster with three servers and a database `foo` with a topology of two primaries and one secondary.

Command::
+
[source, cypher]
----
ALTER DATABASE foo SET TOPOLOGY 2 PRIMARIES 1 SECONDARY
----

Returned GQLSTATUS code::
00N84

Returned status description::
note: successful completion - requested topology matched current topology.
`ALTER DATABASE` has no effect.
The requested topology matched the current topology.
No allocations were changed.

======
[.include-with-neo4j--code]
======
The example assumes that you have a cluster with three servers and a database `foo` with a topology of two primaries and one secondary.

Command::
+
[source, cypher]
----
ALTER DATABASE foo SET TOPOLOGY 2 PRIMARIES 1 SECONDARY
----

Description of the returned code::
The requested topology matched the current topology. No allocations were changed.
======
=====

[#_schema_notifications]
== `SCHEMA` category

Schema notifications provide additional information related to indexes and constraints.

[#_neo_clientnotification_schema_indexorconstraintalreadyexists]
=== Index or constraint already exists

.Notification details
[cols="<1s,<4"]
|===
|Neo4j  code
m|Neo.ClientNotification.Schema.IndexOrConstraintAlreadyExists
|Title
a|`<command>` has no effect.
|Description
a|`<conflicting>` already exists.
|Description
a|`%s` already exists.
|Category
m|SCHEMA
|GQLSTATUS code
m|00NA0
|Status description
a|note: successful completion - index or constraint already exists.
`{ $cmd }` has no effect.
`{ $index_constr_pat }` already exists.
|SeverityLevel
m|INFORMATION
|===

*_``<command>`` and `cmd` could be either the full command given by the user or a subset of the given command._

.Creating an index when an equivalent index already exists
[.tabbed-example]
=====
[.include-with-GQLSTATUS-code]
======
Given a range index on `(:Label \{property})` named `existingRangeIndex`.

Command::
+
[source, cypher]
----
CREATE INDEX labelProperyRangeIndex IF NOT EXISTS FOR (n:Label) ON (n.property)
----

Returned GQLSTATUS code::
00NA0

Returned status description::
note: successful completion - index or constraint already exists.
`CREATE RANGE INDEX labelProperyRangeIndex IF NOT EXISTS FOR (e:Label) ON (e.property)` has no effect.
`RANGE INDEX existingRangeIndex FOR (e:Label) ON (e.property)` already exists.

======
[.include-with-neo4j--code]
======
Given a range index on `(:Label \{property})` named `existingRangeIndex`.

Command::
+
[source, cypher]
----
CREATE INDEX labelProperyRangeIndex IF NOT EXISTS FOR (n:Label) ON (n.property)
----

Title of the returned code::
`CREATE RANGE INDEX labelProperyRangeIndex IF NOT EXISTS FOR (e:Label) ON (e.property)` has no effect.

Full description of the returned code::
`RANGE INDEX existingRangeIndex FOR (e:Label) ON (e.property)` already exists.

======
=====

.Creating an index when another unrelated index using that name already exists
[.tabbed-example]
=====
[.include-with-GQLSTATUS-code]
======
Given a range index on `(:Label \{property})` named `myIndex`.

Command::
+
[source, cypher]
----
CREATE TEXT INDEX myIndex IF NOT EXISTS FOR ()-[r:REL_TYPE]-() ON (r.property)
----

Returned GQLSTATUS code::
00NA0

Returned status description::
note: successful completion - index or constraint already exists.
`CREATE TEXT INDEX myIndex IF NOT EXISTS FOR ()-[e:REL_TYPE]-() ON (e.property)` has no effect.
`RANGE INDEX myIndex FOR (e:Label) ON (e.property)` already exists.

Suggestions for improvement::
Choose a different name for the new index and try again.
+
[source, cypher]
----
CREATE TEXT INDEX myIndex2 IF NOT EXISTS FOR ()-[r:REL_TYPE]-() ON (r.property)
----

======
[.include-with-neo4j--code]
======
Given a range index on `(:Label \{property})` named `myIndex`.

Command::
+
[source, cypher]
----
CREATE TEXT INDEX myIndex IF NOT EXISTS FOR ()-[r:REL_TYPE]-() ON (r.property)
----

Title of the returned code::
`CREATE TEXT INDEX myIndex IF NOT EXISTS FOR ()-[e:REL_TYPE]-() ON (e.property)` has no effect.

Full description of the returned code::
`RANGE INDEX myIndex FOR (e:Label) ON (e.property)` already exists.

Suggestions for improvement::
Choose a different name for the new index and try again.
+
[source, cypher]
----
CREATE TEXT INDEX myIndex2 IF NOT EXISTS FOR ()-[r:REL_TYPE]-() ON (r.property)
----

======
=====

.Creating a constraint when an identical constraint already exists
[.tabbed-example]
=====
[.include-with-GQLSTATUS-code]
======
Given a node key constraint on `(:Label \{property})` named `nodeKeyLabelPropertyConstraint`.

Command::
+
[source, cypher]
----
CREATE CONSTRAINT nodeKeyLabelPropertyConstraint IF NOT EXISTS FOR (n:Label) REQUIRE (n.property) IS NODE KEY
----

Returned GQLSTATUS code::
00NA0

Returned status description::
note: successful completion - index or constraint already exists.
`CREATE CONSTRAINT nodeKeyLabelPropertyConstraint IF NOT EXISTS FOR (e:Label) REQUIRE (e.property) IS NODE KEY` has no effect.
`CONSTRAINT nodeKeyLabelPropertyConstraint FOR (e:Label) REQUIRE (e.property) IS NODE KEY` already exists.

======
[.include-with-neo4j--code]
======
Given a node key constraint on `(:Label \{property})` named `nodeKeyLabelPropertyConstraint`.

Command::
+
[source, cypher]
----
CREATE CONSTRAINT nodeKeyLabelPropertyConstraint IF NOT EXISTS FOR (n:Label) REQUIRE (n.property) IS NODE KEY
----

Title of the returned code::
`CREATE CONSTRAINT nodeKeyLabelPropertyConstraint IF NOT EXISTS FOR (e:Label) REQUIRE (e.property) IS NODE KEY` has no effect.

Full description of the returned code::
`CONSTRAINT nodeKeyLabelPropertyConstraint FOR (e:Label) REQUIRE (e.property) IS NODE KEY` already exists.

======
=====


.Creating a constraint when another unrelated constraint using that name already exists
[.tabbed-example]
=====
[.include-with-GQLSTATUS-code]
======
Given a node key constraint on `(:Label \{property})` named `myConstraint`.

Command::
+
[source, cypher]
----
CREATE CONSTRAINT myConstraint IF NOT EXISTS FOR (n:Label2) REQUIRE (n.property2) IS NOT NULL
----

Returned GQLSTATUS code::
00NA0

Returned status description::
note: successful completion - index or constraint already exists.
`CREATE CONSTRAINT myConstraint IF NOT EXISTS FOR (e:Label2) REQUIRE (e.property2) IS NOT NULL` has no effect.
`CONSTRAINT myConstraint FOR (e:Label) REQUIRE (e.property) IS NODE KEY` already exists.

Suggestions for improvement::
Choose a different name for the new constraint and try again.
+
[source, cypher]
----
CREATE CONSTRAINT myConstraint2 IF NOT EXISTS FOR (n:Label2) REQUIRE (n.property2) IS NOT NULL
----

======
[.include-with-neo4j--code]
======
Given a node key constraint on `(:Label \{property})` named `myConstraint`.

Command::
+
[source, cypher]
----
CREATE CONSTRAINT myConstraint IF NOT EXISTS FOR (n:Label2) REQUIRE (n.property2) IS NOT NULL
----

Title of the returned code::
`CREATE CONSTRAINT myConstraint IF NOT EXISTS FOR (e:Label2) REQUIRE (e.property2) IS NOT NULL` has no effect.

Full description of the returned code::
`CONSTRAINT myConstraint FOR (e:Label) REQUIRE (e.property) IS NODE KEY` already exists.

Suggestions for improvement::
Choose a different name for the new constraint and try again.
+
[source, cypher]
----
CREATE CONSTRAINT myConstraint2 IF NOT EXISTS FOR (n:Label2) REQUIRE (n.property2) IS NOT NULL
----

======
=====

[#_neo_clientnotification_schema_indexorconstraintdoesnotexist]
=== Index or constraint does not exist

.Notification details
[cols="<1s,<4"]
|===
|Neo4j  code
m|Neo.ClientNotification.Schema.IndexOrConstraintDoesNotExist
|Title
a|`<command>` has no effect.
|Description
a|`%s` does not exist.
|Category
m|SCHEMA
|GQLSTATUS code
m|00NA1
|Status description
a|note: successful completion - index or constraint does not exist.
`{ $cmd }` has no effect.
`{ $index_constr_name }` does not exist.
|SeverityLevel
m|INFORMATION
|===

.Attempting to drop a non-existing index
[.tabbed-example]
=====
[.include-with-GQLSTATUS-code]
======
Command::
+
[source, cypher]
----
DROP INDEX nonExistingIndex IF EXISTS
----

Returned GQLSTATUS code::
00NA1

Returned status description::
note: successful completion - index or constraint does not exist.
`DROP INDEX nonExistingIndex IF EXISTS` has no effect.
`nonExistingIndex` does not exist.

Suggestions for improvement::
Verify that this is the intended index and that it is spelled correctly.

======
[.include-with-neo4j--code]
======

Command::
+
[source, cypher]
----
DROP INDEX nonExistingIndex IF EXISTS
----

Title of the returned code::
`DROP INDEX nonExistingIndex IF EXISTS` has no effect.

Full description of the returned code::
`nonExistingIndex` does not exist.

Suggestions for improvement::
Verify that this is the intended index and that it is spelled correctly.

======
=====

.Attempting to drop a non-existing constraint
[.tabbed-example]
=====
[.include-with-GQLSTATUS-code]
======
Command::
+
[source, cypher]
----
DROP CONSTRAINT nonExistingConstraint IF EXISTS
----

Returned GQLSTATUS code::
00NA1

Returned status description::
note: successful completion - index or constraint does not exist.
`DROP CONSTRAINT nonExistingConstraint IF EXISTS` has no effect.
`nonExistingConstraint` does not exist.

Suggestions for improvement::
Verify that this is the intended constraint and that it is spelled correctly.

======
[.include-with-neo4j--code]
======

Command::
+
[source, cypher]
----
DROP CONSTRAINT nonExistingConstraint IF EXISTS
----

Title of the returned code::
`DROP CONSTRAINT nonExistingConstraint IF EXISTS` has no effect.

Full description of the returned code::
`nonExistingConstraint` does not exist.

Suggestions for improvement::
Verify that this is the intended constraint and that it is spelled correctly.

======
=====

[#_generic]
== `GENERIC` notifications

`GENERIC` notification codes do not belong to any wider category and do not have any connection to each other.

[#_neo_clientnotification_statement_subqueryvariableshadowing]
=== Subquery variable shadowing

.Notification details
[cols="<1s,<4"]
|===
|Neo4j  code
m|Neo.ClientNotification.Statement.SubqueryVariableShadowing
|Title
a|Variable in subquery is shadowing a variable with the same name from the outer scope.
|Description
|Variable in subquery is shadowing a variable with the same name from the outer scope.
If you want to use that variable instead, it must be imported into the subquery using importing WITH clause. (`%s`)
|Category
m|GENERIC
|GQLSTATUS code
m|03N60
|Status description
a|info: subquery variable shadowing.
The variable `{ $var }` in the subquery uses the same name as a variable from the outer query.
Use `WITH $var` in the subquery to import the one from the outer scope unless you want it to be a new variable.
|Classification
m|GENERIC
|SeverityLevel
m|INFORMATION
|===

.Shadowing of a variable from the outer scope
[.tabbed-example]
=====
[.include-with-GQLSTATUS-code]
======
Query::
+
[source,cypher]
----
MATCH (n)
CALL {
  MATCH (n)--(m)
  RETURN m
}
RETURN *
----

Returned GQLSTATUS code::
03N60

Returned status description::
info: subquery variable shadowing.
The variable `n` in the subquery uses the same name as a variable from the outer query.
Use `WITH n` in the subquery to import the one from the outer scope unless you want it to be a new variable.

Suggestions for improvement::
If the intended behavior of the query is for the variable in the subquery to be a new variable, then nothing needs to be done.
If the intended behavior is to use the variable from the outer query, it needs to be imported to the subquery using the `WITH` clause.
+
[source,cypher]
----
MATCH (n)
CALL {
  WITH n
  MATCH (n)--(m)
  RETURN m
}
RETURN *
----
======
[.include-with-neo4j--code]
======
Query::
+
[source,cypher]
----
MATCH (n)
CALL {
  MATCH (n)--(m)
  RETURN m
}
RETURN *
----

Description of the returned code::
Variable in subquery is shadowing a variable with the same name from the outer scope.
If you want to use that variable instead, it must be imported into the subquery using importing `WITH` clause. (the shadowing variable is: `n`)

Suggestions for improvement::
If the intended behavior of the query is for the variable in the subquery to be a new variable, then nothing needs to be done.
If the intended behavior is to use the variable from the outer query, it needs to be imported to the subquery using the `WITH` clause.
+
[source,cypher]
----
MATCH (n)
CALL {
  WITH n
  MATCH (n)--(m)
  RETURN m
}
RETURN *
----
======
=====

[#_neo_clientnotification_statement_redundantoptionalprocedure]
=== Redundant optional procedure

.Notification details
[cols="<1s,<4"]
|===
|Neo4j  code
m|Neo.ClientNotification.Statement.RedundantOptionalProcedure
|Title
a|The use of `OPTIONAL` is redundant when the procedure calls a void procedure.
|Description
|The use of `OPTIONAL` is redundant as `CALL %s` is a void procedure.
|Category
m|GENERIC
|GQLSTATUS code
m|03N61
|Status description
a|info: redundant optional procedure. The use of `OPTIONAL` is redundant as `CALL %s` is a void procedure.
|Classification
m|GENERIC
|SeverityLevel
m|INFORMATION
|===

.Redundant use of `OPTIONAL` in a procedure call
[.tabbed-example]
=====
[.include-with-GQLSTATUS-code]
======
Query::
+
[source,cypher]
----
OPTIONAL CALL db.createLabel("A")
----
Returned GQLSTATUS code::
03N61

Returned status description::
info: redundant optional procedure. The use of `OPTIONAL` is redundant as `CALL db.createLabel` is a void procedure.

Suggestions for improvement::
If the intended behavior of the query is to use a void procedure, the `OPTIONAL` keyword can be removed without impacting the query.
+
[source,cypher]
----
CALL db.createLabel("A")
----
======
[.include-with-neo4j--code]
======
Query::
+
[source,cypher]
----
OPTIONAL CALL db.createLabel("A")
----

Description of the returned code::
The use of `OPTIONAL` is redundant as `CALL db.createLabel` is a void procedure.

Suggestions for improvement::
If the intended behavior of the query is to use a void procedure, the `OPTIONAL` keyword can be removed without impacting the query.
+
[source,cypher]
----
CALL db.createLabel("A")
----
======
=====

[#_neo_clientnotification_statement_redundantoptionalsubquery]
=== Redundant optional subquery

.Notification details
[cols="<1s,<4"]
|===
|Neo4j  code
m|Neo.ClientNotification.Statement.RedundantOptionalSubquery
|Title
a|The use of `OPTIONAL` is redundant when `CALL` is a unit subquery.
|Description
|The use of `OPTIONAL` is redundant as `CALL` is a unit subquery.
|Category
m|GENERIC
|GQLSTATUS code
m|03N62
|Status description
a|info: redundant optional subquery. The use of `OPTIONAL` is redundant as `CALL` is a unit subquery.
|Classification
m|GENERIC
|SeverityLevel
m|INFORMATION
|===

.Redundant use of `OPTIONAL` in a `CALL` subquery
[.tabbed-example]
=====
[.include-with-GQLSTATUS-code]
======
Query::
+
[source,cypher]
----
UNWIND [1, 2, 3] AS x
OPTIONAL CALL (x) {
   CREATE({i:x})
}
----

Returned GQLSTATUS code::
03N62

Description of the returned code::
info: redundant optional subquery. The use of `OPTIONAL` is redundant as `CALL` is a unit subquery.

Suggestions for improvement::
If the intended behavior of the query is for the subquery not to return any values, the `OPTIONAL` keyword can be removed without impacting the query.
+
[source,cypher]
----
UNWIND [1, 2, 3] AS x
CALL (x) {
   CREATE({i:x})
}
----
======
[.include-with-neo4j--code]
======
Query::
+
[source,cypher]
----
UNWIND [1, 2, 3] AS x
OPTIONAL CALL (x) {
   CREATE({i:x})
}
----

Description of the returned code::
Optional is redundant in the case of a unit subquery. The use of `OPTIONAL` on unit subqueries have no effect and can be removed.

Suggestions for improvement::
If the intended behavior of the query is for the subquery not to return any values, the `OPTIONAL` keyword can be removed without impacting the query.
+
[source,cypher]
----
UNWIND [1, 2, 3] AS x
CALL (x) {
   CREATE({i:x})
}
----
======
=====

[#_neo_clientnotification_statement_parameternotprovided]
=== Parameter missing

.Notification details
[cols="<1s,<4"]
|===
|Neo4j  code
m|Neo.ClientNotification.Statement.ParameterNotProvided
|Title
a|The statement refers to a parameter that was not provided in the request.
|Description
|Did not supply query with enough parameters.
The produced query plan will not be cached and is not executable without EXPLAIN. (`%s`)
|Category
m|GENERIC
|GQLSTATUS code
m|01N60
|Status description
a|warn: parameter missing.
The query plan cannot be cached and is not executable without `EXPLAIN` due to the undefined parameter(s) `{ $param_list }`.
Provide the parameter(s).
|Classification
m|GENERIC
|SeverityLevel
m|WARNING
|===


.Using an `EXPLAIN` query with parameters without providing them
[.tabbed-example]
=====
[.include-with-GQLSTATUS-code]
======
Query::
+
[source,cypher]
----
EXPLAIN WITH $param as param
RETURN param
----

Returned GQLSTATUS code::
01N60

Returned status description::
warn: parameter missing.
The query plan cannot be cached and is not executable without `EXPLAIN` due to the undefined parameter(s) `{ $param }`.
Provide the parameter(s).

Suggestions for improvement::
Provide the parameter to be able to cache the plan.
======
[.include-with-neo4j--code]
======
Query::
+
[source,cypher]
----
EXPLAIN WITH $param as param
RETURN param
----

Description of the returned code::
Did not supply query with enough parameters.
The produced query plan will not be cached and is not executable without `EXPLAIN`. (Missing parameters: `param`)

Suggestions for improvement::
Provide the parameter to be able to cache the plan.

======
=====


[#_neo_clientnotification_procedure_procedurewarning]
=== Procedure or function execution warning

.Notification details
[cols="<1s,<4"]
|===
|Neo4j  code
m|Neo.ClientNotification.Procedure.ProcedureWarning
|Title
a|The query used a procedure that generated a warning.
|Description
|The query used a procedure that generated a warning. (`%s`)
|Category
m|GENERIC
|GQLSTATUS code
m|01N62
|Status description
a|warn: procedure execution warning.
The procedure `{ $proc }` generates the warning `{ $msg }`.
|Classification
m|GENERIC
|SeverityLevel
m|WARNING
|===


[role=label--new-5.4]
[#_neo_clientnotification_statement_unsatisfiablerelationshiptypeexpression]
=== Unsatisfiable relationship type expression

When matching on a relationship type expression that can never be satisfied, for example asking for zero, more than one or contradictory types.

.Notification category details
[cols="<1s,<4"]
|===
|Neo4j  code
m|Neo.ClientNotification.Statement.UnsatisfiableRelationshipTypeExpression
|Title
a|The query contains a relationship type expression that cannot be satisfied.
|Description
|Relationship type expression cannot possibly be satisfied. (`%s`)
|Category
m|GENERIC
|GQLSTATUS code
m|01N61
|Status description
a|warn: unsatisfiable relationship type expression.
The expression `{ $label_expr }` cannot be satisfied because relationships must have exactly one type.
|Classification
m|GENERIC
|SeverityLevel
m|WARNING
|===


.Matching on a relationship type expression that can never be satisfied
[.tabbed-example]
=====
[.include-with-GQLSTATUS-code]
======
Query::
+
[source,cypher]
----
MATCH ()-[r:R1&R2]->() RETURN r
----

Returned GQLSTATUS code::
01N61

Returned status description::
warn: unsatisfiable relationship type expression.
The expression `R1&R2` cannot be satisfied because relationships must have exactly one type.
======
[.include-with-neo4j--code]
======
Query::
+
[source,cypher]
----
MATCH ()-[r:R1&R2]->() RETURN r
----
Description of the returned code::
Relationship type expression cannot possibly be satisfied. (`R1&R2` can never be fulfilled by any relationship. Relationships must have exactly one type.)
======
=====

[role=label--new-5.5]
[#_neo_clientnotification_statement_repeatedrelationshipreference]
=== Repeated relationship reference

.Notification category details
[cols="<1s,<4"]
|===
|Neo4j  code
m|Neo.ClientNotification.Statement.RepeatedRelationshipReference
|Title
a|The query returns no results because a relationship variable is bound more than once.
|Description
a|
- A relationship is referenced more than once in the query, which leads to no results because relationships must not occur more than once in each result. (`%s`)
- A variable-length relationship variable is bound more than once, which leads to no results because relationships must not occur more than once in each result. (`%s`)
|Category
m|GENERIC
|GQLSTATUS code
m|01N63
|Status description
a|
warn: repeated relationship reference. `{ $var }` is repeated in `{ $pat }`, which leads to no results.
|Classification
m|GENERIC
|SeverityLevel
m|WARNING
|===


.Binding a relationship variable more than once
[.tabbed-example]
=====
[.include-with-GQLSTATUS-code]
======
Query::
+
[source,cypher]
----
MATCH (:A)-[r]->(), ()-[r]->(:B) RETURN r
----

Returned GQLSTATUS code::
01N63

Returned status description::
warn: repeated relationship reference.
`r` is repeated in `(:A)-[r]->(), ()-[r]->(:B)`, which leads to no results.

Suggestions for improvement::
Use one pattern to match all relationships that start with a node with the label `A` and end with a node with the label `B`:
+
[source, cypher, role="noplay"]
----
MATCH (:A)-[r]->(:B) RETURN r
----
======
[.include-with-neo4j--code]
======
Query::
+
[source,cypher]
----
MATCH (:A)-[r]->(), ()-[r]->(:B) RETURN r
----
Description of the returned code::
A relationship is referenced more than once in the query, which leads to no results because relationships must not occur more than once in each result. (Relationship `r` was repeated)

Suggestions for improvement::
Use one pattern to match all relationships that start with a node with the label `A` and end with a node with the label `B`:
+
[source, cypher, role="noplay"]
----
MATCH (:A)-[r]->(:B) RETURN r
----
======
=====

.Binding a variable-length relationship variable more than once (when run on version 5.6 or newer)
[.tabbed-example]
=====
[.include-with-GQLSTATUS-code]
======
Query::
+
[source,cypher]
----
MATCH ()-[r*]->()<-[r*]-() RETURN count(*) AS count
----

Returned GQLSTATUS code::
01N63

Returned status description::
warn: repeated relationship reference.
`r` is repeated in `()-[r*]->()<-[r*]-()`, which leads to no results.
======
[.include-with-neo4j--code]
======
Query::
+
[source,cypher]
----
MATCH ()-[r*]->()<-[r*]-() RETURN count(*) AS count
----
Description of the returned code::
A variable-length relationship variable is bound more than once, which leads to no results because relationships must not occur more than once in each result. (Relationship r was repeated)
======
=====<|MERGE_RESOLUTION|>--- conflicted
+++ resolved
@@ -1425,14 +1425,6 @@
 Databases and aliases with unescaped `.` are deprecated unless to indicate that they belong to a composite database.
 Names containing `.` should be escaped. (Name: `foo.bar`)
 
-Suggestions for improvement::
-If not intended for a composite database, escape the name with the character ```.
-+
-[source,cypher]
-----
-CREATE DATABASE `foo.bar`
-----
-
 ======
 =====
 
@@ -1458,49 +1450,6 @@
 All subqueries in a UNION [ALL] should have the same ordering for the return columns.
 Using differently ordered return items in a UNION [ALL] clause is deprecated and will be removed in a future version.
 
-<<<<<<< HEAD
-=======
-Suggestions for improvement::
-Use the same order for the return columns in all subqueries combined by a `UNION` clause.
-
-+
-[source,cypher]
-----
-RETURN 'val' as one, 'val' as two
-UNION
-RETURN 'val' as one, 'val' as two
-----
->>>>>>> 2b83650b
-======
-[.include-with-neo4j--code]
-======
-Query::
-+
-[source,cypher]
-----
-RETURN 'val' as one, 'val' as two
-UNION
-RETURN 'val' as two, 'val' as one
-----
-
-Description of the returned code::
-All subqueries in a UNION [ALL] should have the same ordering for the return columns.
-Using differently ordered return items in a UNION [ALL] clause is deprecated and will be removed in a future version.
-
-<<<<<<< HEAD
-=======
-Suggestions for improvement::
-Use the same order for the return columns in all subqueries combined by a `UNION` clause.
-
-+
-[source,cypher]
-----
-RETURN 'val' as one, 'val' as two
-UNION
-RETURN 'val' as one, 'val' as two
-----
-
->>>>>>> 2b83650b
 ======
 =====
 
@@ -1509,6 +1458,38 @@
 Using differently ordered return items in a UNION [ALL] clause is deprecated in versions 5.5 to 5.25.
 However, starting from version 5.26, the deprecation has been withdrawn following cost-benefit analysis and valuable user feedback.
 ====
+
+.Using the Unicode \u0085 in an unescaped identifier
+[.tabbed-example]
+=====
+[.include-with-neo4j-code]
+======
+Query::
++
+[source,cypher]
+----
+RETURN 'val' as one, 'val' as two
+UNION
+RETURN 'val' as two, 'val' as one
+----
+
+Description of the returned code::
+All subqueries in a UNION [ALL] should have the same ordering for the return columns.
+Using differently ordered return items in a UNION [ALL] clause is deprecated and will be removed in a future version.
+
+Suggestions for improvement::
+Use the same order for the return columns in all subqueries combined by a `UNION` clause.
+
++
+[source,cypher]
+----
+RETURN 'val' as one, 'val' as two
+UNION
+RETURN 'val' as one, 'val' as two
+----
+
+======
+=====
 
 .Using the Unicode \u0085 in an unescaped identifier
 [.tabbed-example]

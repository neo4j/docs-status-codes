--- conflicted
+++ resolved
@@ -1266,171 +1266,130 @@
 |GQLSTATUS code
 m|01N00
 |Status description
-<<<<<<< HEAD
-a|warn: unsupported runtime.
-The query cannot be executed with `{ <<preparserInput>>1 }`, `{ <<preparserInput>>2 }` is used.
-Cause: `{ <<msg>> }`.
-=======
-a|warn: feature deprecated. `{ <<item>> }`
->>>>>>> cdd8acc5
-|Classification
-m|DEPRECATION
-|SeverityLevel
-m|WARNING
-|===
-
-[[_graph_reference_deprecation]]
-.Using separately backticked name parts in graph references
-[.tabbed-example]
-=====
-[.include-with-GQLSTATUS-code]
-======
-Query::
-+
-[source,cypher]
-----
-CYPHER 5 CREATE ALIAS `foo`.`bar` FOR DATABASE ...
-----
-
-Returned GQLSTATUS code::
-01N00
-
-Returned status description::
-warn: feature deprecated.
-Graph references with separately backticked name parts (\`foo`.\`bar`) are deprecated. In future Cypher versions, use parameters or backtick the entire name (\`foo.bar`).
-
-Suggestions for improvement::
-In newer Cypher versions, either the whole graph reference name should be backticked or it should be sent in as a parameter.
-+
-[source,cypher]
-----
-CYPHER 25 CREATE ALIAS `foo.bar` FOR DATABASE ...
-----
-+
-[source,cypher]
-----
-CYPHER 25 CREATE ALIAS $param FOR DATABASE ...
-----
-For more information on the semantics of graph references, see link:https://neo4j.com/docs/cypher-manual/25/values-and-types/graph-references[Cypher manual -> Graph references].
-
-======
-[.include-with-neo4j-code]
-======
-Query::
-+
-[source,cypher]
-----
-CYPHER 5 CREATE ALIAS `foo`.`bar` FOR DATABASE ...
-----
-
-Description of the returned code::
-Graph references with separately backticked name parts (\`foo`.\`bar`) are deprecated. In future Cypher versions, use parameters or backtick the entire name (\`foo.bar`).
-
-Suggestions for improvement::
-In newer Cypher versions, either the whole graph reference name should be backticked or it should be sent in as a parameter.
-+
-[source,cypher]
-----
-CYPHER 25 CREATE ALIAS `foo.bar` FOR DATABASE ...
-----
-+
-[source,cypher]
-----
-CYPHER 25 CREATE ALIAS $param FOR DATABASE ...
-----
-For more information on the semantics of graph references, see link:https://neo4j.com/docs/cypher-manual/25/values-and-types/graph-references[Cypher manual -> Graph references].
-
-======
-=====
-
-[[_graph_reference_deprecation_use]]
-.Using separately backticked name parts in graph references in USE clause
-[.tabbed-example]
-=====
-[.include-with-GQLSTATUS-code]
-======
-Query::
-+
-[source,cypher]
-----
-CYPHER 5 USE graph.byName("`a.b`.c") ...
-----
-
-Returned GQLSTATUS code::
-01N00
-
-Returned status description::
-warn: feature deprecated.
-Graph references with separately backticked name parts (\`a.b`.\`c`) are deprecated. In future Cypher versions, remove the backticks (a.b.c).
-
-Suggestions for improvement::
-In newer Cypher versions, the backticks should be removed.
-+
-[source,cypher]
-----
-CYPHER 25 USE graph.byName("a.b.c") ...
-----
-For more information on the semantics of graph references, see link:https://neo4j.com/docs/cypher-manual/25/values-and-types/graph-references[Cypher manual -> Graph references].
-
-======
-[.include-with-neo4j-code]
-======
-Query::
-+
-[source,cypher]
-----
-CYPHER 5 USE graph.byName("`a.b`.c") ...
-----
-
-Description of the returned code::
-Graph references with separately backticked name parts (\`a.b`.\`c`) are deprecated. In future Cypher versions, remove the backticks (a.b.c).
-
-Suggestions for improvement::
-In newer Cypher versions, the backticks should be removed.
-+
-[source,cypher]
-----
-CYPHER 25 USE graph.byName("a.b.c") ...
-----
-For more information on the semantics of graph references, see link:https://neo4j.com/docs/cypher-manual/25/values-and-types/graph-references[Cypher manual -> Graph references].
-
-<<<<<<< HEAD
-.Notification details
-[cols="<1s,<4"]
-|===
-|Neo4j  code
-m|Neo.ClientNotification.Statement.FeatureDeprecationWarning
-|Title
-a|This feature is deprecated and will be removed in future versions.
-|Descriptions
-a|
-- The procedure has a deprecated field. (`%s`)
-- The function has a deprecated field. (`%s`)
-- Creating an entity (`%s`) and referencing that entity in a property definition in the same CREATE is deprecated.
-- Merging an entity (`%s`) and referencing that entity in a property definition in the same MERGE is deprecated.
-- The Unicode character `%s` is deprecated for unescaped identifiers and will be considered as a whitespace character in the future.
-To continue using it, escape the identifier by adding backticks around the identifier `%s`.
-- The character with the Unicode representation `%s` is deprecated for unescaped identifiers and will not be supported in the future.
-To continue using it, escape the identifier by adding backticks around the identifier `%s`.
-- label:new[Valid from Neo4j 5.5] All subqueries in a UNION [ALL] should have the same ordering for the return columns.
-Using differently ordered return items in a UNION [ALL] clause is deprecated and will be removed in a future version.
-- Databases and aliases with unescaped `.` are deprecated unless to indicate that they belong to a composite database.
-Names containing `.` should be escaped. (`%s`)
-|Category
-m|DEPRECATION
-|GQLSTATUS code
-m|01N00
-|Status description
 a|warn: feature deprecated. `{ <<item>> }`
 |Classification
 m|DEPRECATION
 |SeverityLevel
 m|WARNING
 |===
-=======
-======
-=====
->>>>>>> cdd8acc5
+
+[[_graph_reference_deprecation]]
+.Using separately backticked name parts in graph references
+[.tabbed-example]
+=====
+[.include-with-GQLSTATUS-code]
+======
+Query::
++
+[source,cypher]
+----
+CYPHER 5 CREATE ALIAS `foo`.`bar` FOR DATABASE ...
+----
+
+Returned GQLSTATUS code::
+01N00
+
+Returned status description::
+warn: feature deprecated.
+Graph references with separately backticked name parts (\`foo`.\`bar`) are deprecated. In future Cypher versions, use parameters or backtick the entire name (\`foo.bar`).
+
+Suggestions for improvement::
+In newer Cypher versions, either the whole graph reference name should be backticked or it should be sent in as a parameter.
++
+[source,cypher]
+----
+CYPHER 25 CREATE ALIAS `foo.bar` FOR DATABASE ...
+----
++
+[source,cypher]
+----
+CYPHER 25 CREATE ALIAS $param FOR DATABASE ...
+----
+For more information on the semantics of graph references, see link:https://neo4j.com/docs/cypher-manual/25/values-and-types/graph-references[Cypher manual -> Graph references].
+
+======
+[.include-with-neo4j-code]
+======
+Query::
++
+[source,cypher]
+----
+CYPHER 5 CREATE ALIAS `foo`.`bar` FOR DATABASE ...
+----
+
+Description of the returned code::
+Graph references with separately backticked name parts (\`foo`.\`bar`) are deprecated. In future Cypher versions, use parameters or backtick the entire name (\`foo.bar`).
+
+Suggestions for improvement::
+In newer Cypher versions, either the whole graph reference name should be backticked or it should be sent in as a parameter.
++
+[source,cypher]
+----
+CYPHER 25 CREATE ALIAS `foo.bar` FOR DATABASE ...
+----
++
+[source,cypher]
+----
+CYPHER 25 CREATE ALIAS $param FOR DATABASE ...
+----
+For more information on the semantics of graph references, see link:https://neo4j.com/docs/cypher-manual/25/values-and-types/graph-references[Cypher manual -> Graph references].
+
+======
+=====
+
+[[_graph_reference_deprecation_use]]
+.Using separately backticked name parts in graph references in USE clause
+[.tabbed-example]
+=====
+[.include-with-GQLSTATUS-code]
+======
+Query::
++
+[source,cypher]
+----
+CYPHER 5 USE graph.byName("`a.b`.c") ...
+----
+
+Returned GQLSTATUS code::
+01N00
+
+Returned status description::
+warn: feature deprecated.
+Graph references with separately backticked name parts (\`a.b`.\`c`) are deprecated. In future Cypher versions, remove the backticks (a.b.c).
+
+Suggestions for improvement::
+In newer Cypher versions, the backticks should be removed.
++
+[source,cypher]
+----
+CYPHER 25 USE graph.byName("a.b.c") ...
+----
+For more information on the semantics of graph references, see link:https://neo4j.com/docs/cypher-manual/25/values-and-types/graph-references[Cypher manual -> Graph references].
+
+======
+[.include-with-neo4j-code]
+======
+Query::
++
+[source,cypher]
+----
+CYPHER 5 USE graph.byName("`a.b`.c") ...
+----
+
+Description of the returned code::
+Graph references with separately backticked name parts (\`a.b`.\`c`) are deprecated. In future Cypher versions, remove the backticks (a.b.c).
+
+Suggestions for improvement::
+In newer Cypher versions, the backticks should be removed.
++
+[source,cypher]
+----
+CYPHER 25 USE graph.byName("a.b.c") ...
+----
+For more information on the semantics of graph references, see link:https://neo4j.com/docs/cypher-manual/25/values-and-types/graph-references[Cypher manual -> Graph references].
+
+======
+=====
 
 .Create a database with an unescaped name containing a dot
 [.tabbed-example]

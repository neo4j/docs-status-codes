--- conflicted
+++ resolved
@@ -3,148 +3,6 @@
 [[notifications]]
 = Server notifications
 
-<<<<<<< HEAD
-After a successful query execution, the Neo4j server sends notifications to provide advice on how to improve the query's quality or give additional information about the query execution.
-The driver receives these notifications and sends them to the client, which displays them to the user.
-
-From version 5.23, Neo4j has a new GqlStatusObject API in addition to the existing Notification API.
-The GqlStatusObject API provides information about the status of a Cypher query or command execution in compliance with the GQL standard.
-
-This page describes both the Neo4j Notification and the GQL-status object frameworks, how they are structured, the objects they provide for notifications, and how to interpret them.
-It also explains the server notification grouping and filtering, the notification internals, and the server-driver compatibility for both the Notification and GqlStatusObject APIs.
-
-[[neo4j-notification-object]]
-== Neo4j notification object
-
-The Neo4j notification object contains diagnostic information representing the successful outcome of a Cypher query or command execution, including severity, the `ClientNotification` code, category, title, description, and position in the query text where the notification is relevant.
-Depending on the application, some of the fields from the notification object might not be visible.
-
-The notification object consists of the following fields:
-
-.Neo4j notification object
-[cols="<1s,<4"]
-|===
-|Neo4j code
-a|The Neo4j status code in the form of `Neo.ClientNotification.[SubType].[Name]`.
-|Title
-a|The title of the Neo4j status code.
-|Description
-a|The description of the specific notification.
-|Severity level
-a|The severity can be one of the following:
-
-- `WARNING`: There might be a problem with your query. Please, take a look.
-- `INFORMATION`: The query is correct, but this information can still be useful.
-|Category
-a|The category of the notification.
-|Position
-a|The position, given by row and column, where the notification is relevant in the query text.
-|===
-
-
-[role=label--version-5.23]
-[[gqlstatus-notification-object]]
-== GQL-status notification object
-
-In the GQL-status object framework, notifications are an implementation-defined subset of the GQL-status objects that cover informational notes and warnings, but not errors, `SUCCESS`, `NO DATA`, or `OMITTED RESULT`.
-For the latter, see <<general-codes-for-success, General codes for success>>. +
-
-In GQL, the execution of a query from user to server always has an outcome, called the _execution outcome_.
-The execution outcome is a list of GQL-status objects, ordered by the following precedence, where the first object in the list is the primary GQL-status object:
-
-. `NO DATA` has precedence over `WARNING`.
-. `WARNING` has precedence over the `SUCCESSFUL COMPLETION` subclass.
-. `SUCCESSFUL COMPLETION` subclass has precedence over `INFORMATIONAL`.
-. `INFORMATIONAL` is the condition with the least precedence.
-
-The primary GQL-status object describes the condition with the greatest precedence and is always present.
-All other GQL-status objects in the list are additional GQL-status objects.
-
-The GQL-status object also includes the Neo4j-specific information, such as the severity level and the classification of the notification, which can be used for filtering.
-For more information about notification grouping and filtering, see <<notification-grouping-and-filtering>>.
-
-Each GQL-status object consists of the following fields:
-
-.GQLSTATUS notification object
-[cols="<1s,<4"]
-|===
-|GQLSTATUS code
-a| A 5-character string that is the concatenation of a 2-character class code followed by a 3-character subclass code.
-|StatusDescription
-a| A human-readable description of the GQLSTATUS, which consists of a condition, a subcondition, and a description.
-The condition and subcondition are textual representations of the class and subclass codes, respectively.
-| DiagnosticRecord
-a| Extra information about the status, given as key-value pairs, both on the server and driver side.
-To retrieve the full diagnostic record, you can use the `diagnosticRecord()` method on both the server and driver sides.
-Additional helper methods are exposed for some useful fields.
-[cols="<1s,<4"]
-!===
-! Field ! Description
-! `OPERATION` ! The operation that the notification is related to. Always defaults to empty.
-! `OPERATION_CODE` ! The operation code that the notification is related to. Always defaults to `0`.
-! `CURRENT_SCHEMA` ! The current schema that the notification is related to. Always defaults to `/`.
-! `_severity` a! The Neo4j severity level, which can be one of the following:
-
-- `WARNING`: There might be a problem with your query. Please, take a look.
-- `INFORMATION`: The query is correct, but this information can still be useful.
-
-!`_classification` ! The Neo4j category of the notification.
-! `_position` ! The position, given by row and column, where the notification is relevant in the query text.
-! `_status_parameters`! A map that contains all variable parts of the status description.
-!===
-|===
-
-
-[[general-codes-for-success]]
-=== General codes for success
-
-GQL has three general codes for success, indicated by different GQLSTATUS codes in categories S (successful completion) and N (no data), which are not covered by the Neo4j notification framework and are considered to be the default statuses for successful completion, omitted result, and no data, respectively.
-The Neo4j classification, severity, position, and status parameters are not meaningful for these GQL statuses, so they are not included in the diagnostic record and are set to default values either by the server or by the driver.
-
-.GQLSTATUS general codes
-[cols="1,2,1,4", options="header"]
-|===
-|GQLSTATUS
-|Condition
-|Subcondition
-|Description
-
-| 00000
-| Successful completion
-|
-| Successful completion with a regular non-empty result (n > 0 columns, m > 0 rows), for example, a `RETURN` clause with matches.
-
-| 00001
-| Successful completion
-| Omitted result
-| Successful completion with no return columns (n = 0 columns, m = 0 rows), for example, link:https://neo4j.com/docs/cypher-manual/current/planning-and-tuning/[`EXPLAIN` queries].
-
-| 02000
-| No data
-|
-| Successful completion with an empty result (n > 0 columns, m = 0 rows), for example, a `MATCH` clause with no matches.
-|===
-
-GQLSTATUS general codes are filled in by the server unless the server is too old to be aware of GQL-status objects, in which case, it is polyfilled by the driver (see <<server-driver-compatibility, Server - driver compatibility>>).
-
-[[gqlstatus-codes]]
-=== Neo4j-defined GQLSTATUS codes
-
-The Neo4j-defined GQLSTATUS codes are divided into classes and subclasses, where the class code is a 2-character string (one of `00`, `01`, or `03`) and the subclass code is a 3-character string.
-The class code indicates the general condition of the status (such as successful completion, warning, or information), and the subclass code provides more detailed information about the condition, such as classification and messages.
-
-The following table lists the Neo4j-defined groups of GQLSTATUS codes and their meanings:
-
-.GQLSTATUS groups of codes as defined by Neo4j
-[frame="topbot", stripes=odd, grid="cols", cols="<1s,<4"]
-|===
-|GQLSTATUS code
-|*Description*
-
-| 01N0[y]
-| Deprecation warnings
-
-=======
 After a successful query execution, the Neo4j server sends notifications to give additional information about the query execution or provide advice on how to improve the query's quality.
 The driver receives these notifications and sends them to the Neo4j tools (e.g. Browser, Bloom, Cypher Shell) or the user application, which display them to the user.
 
@@ -255,7 +113,6 @@
 | 01N0[y]
 | Deprecation warnings
 
->>>>>>> d7ac33b5
 | 01N3[y]
 | Hint warnings
 
@@ -291,8 +148,6 @@
 
 |===
 
-<<<<<<< HEAD
-=======
 [role=label--deprecated-5.26]
 [[neo4j-notification-object]]
 == Neo4j-status notification object
@@ -322,7 +177,6 @@
 a|The position, given by row and column, where the notification is relevant in the query text.
 |===
 
->>>>>>> d7ac33b5
 [[notification-grouping-and-filtering]]
 == Server notification grouping and filtering
 
@@ -391,10 +245,7 @@
 |
 |===
 
-<<<<<<< HEAD
-=======
 [role=label--deprecated-5.26]
->>>>>>> d7ac33b5
 [[notification-internals]]
 == Notification internals
 
@@ -403,11 +254,7 @@
 For more information on the Bolt versions supported by different server versions, see the link:https://neo4j.com/docs/bolt/current/bolt-compatibility[Bolt Protocol documentation].
 
 On the server side, notifications are part of the Result Core API.
-<<<<<<< HEAD
-A method called `getNotifications()` returns a list of server-side notification objects.
-=======
 A method called `getNotifications()`, which is deprecated since 5.26, returns a list of server-side notification objects.
->>>>>>> d7ac33b5
 These notifications are then sent to the driver as success Bolt message metadata.
 On the driver side, notifications are part of the ResultSummary API, which has a method called `notifications()` that returns a list of driver-side Notification objects.
 The result of the `getCode()` or `code()` methods is known as the Neo4j status code.
@@ -416,10 +263,7 @@
 
 From version 5.23, Neo4j has a new GqlStatusObject API in addition to the existing Notification API.
 This can be used using the `.getGqlStatusObjects()` method in the Result Core API or by using the latest Neo4j drivers.
-<<<<<<< HEAD
-=======
 The Notification API is deprecated since Neo4j 5.26.
->>>>>>> d7ac33b5
 
 [[server-driver-compatibility]]
 == Server-driver version compatibility

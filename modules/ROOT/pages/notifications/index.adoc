:description: The Neo4j notifications for Neo4j version {neo4j-version}.

[[notifications]]
= Server notifications

<<<<<<< HEAD
Notification codes are Neo4j status codes of type `ClientNotification` and are returned by the server with severity `WARNING` or `INFORMATION`.
Contrary to errors, notifications are only returned if the execution of the query is successful.
=======
After a successful query execution, the Neo4j server sends notifications to provide advice on how to improve the query's quality or give additional information about the query execution.
The driver receives these notifications and sends them to the client, which displays them to the user.
>>>>>>> 4c0c4e61

From version 5.23, Neo4j has a new GqlStatusObject API in addition to the existing Notification API.
The GqlStatusObject API provides information about the status of a Cypher query or command execution in compliance with the GQL standard.

This page describes both the Neo4j Notification and the GQL-status object frameworks, how they are structured, the objects they provide for notifications, and how to interpret them.
It also explains the server notification grouping and filtering, the notification internals, and the server-driver compatibility for both the Notification and GqlStatusObject APIs.

[[neo4j-notification-object]]
== Neo4j notification object

The Neo4j notification object contains diagnostic information representing the successful outcome of a Cypher query or command execution, including severity, the `ClientNotification` code, category, title, description, and position in the query text where the notification is relevant.
Depending on the application, some of the fields from the notification object might not be visible.

The notification object consists of the following fields:

.Neo4j notification object
[cols="<1s,<4"]
|===
|Neo4j code
a|The Neo4j status code in the form of `Neo.ClientNotification.[SubType].[Name]`.
|Title
a|The title of the Neo4j status code.
|Description
a|The description of the specific notification.
|Severity level
a|The severity can be one of the following:

- `WARNING`: There might be a problem with your query. Please, take a look.
- `INFORMATION`: The query is correct, but this information can still be useful.
|Category
a|The category of the notification.
|Position
a|The position, given by row and column, where the notification is relevant in the query text.
|===


[role=label--version-5.23]
[[gqlstatus-notification-object]]
== GQL-status notification object

In the GQL-status object framework, notifications are an implementation-defined subset of the GQL-status objects that cover informational notes and warnings, but not errors, `SUCCESS`, `NO DATA`, or `OMITTED RESULT`.
For the latter, see <<general-codes-for-success, General codes for success>>. +

In GQL, the execution of a query from user to server always has an outcome, called the _execution outcome_.
The execution outcome is a list of GQL-status objects, ordered by the following precedence, where the first object in the list is the primary GQL-status object:

. `NO DATA` has precedence over `WARNING`.
. `WARNING` has precedence over the `SUCCESSFUL COMPLETION` subclass.
. `SUCCESSFUL COMPLETION` subclass has precedence over `INFORMATIONAL`.
. `INFORMATIONAL` is the condition with the least precedence.

The primary GQL-status object describes the condition with the greatest precedence and is always present.
All other GQL-status objects in the list are additional GQL-status objects.

The GQL-status object also includes the Neo4j-specific information, such as the severity level and the classification of the notification, which can be used for filtering.
For more information about notification grouping and filtering, see <<notification-grouping-and-filtering>>.

Each GQL-status object consists of the following fields:

.GQLSTATUS notification object
[cols="<1s,<4"]
|===
|GQLSTATUS code
a| A 5-character string that is the concatenation of a 2-character class code followed by a 3-character subclass code.
|StatusDescription
a| A human-readable description of the GQLSTATUS, which consists of a condition, a subcondition, and a description.
The condition and subcondition are textual representations of the class and subclass codes, respectively.
| DiagnosticRecord
a| Extra information about the status, given as key-value pairs, both on the server and driver side.
To retrieve the full diagnostic record, you can use the `diagnosticRecord()` method on both the server and driver sides.
Additional helper methods are exposed for some useful fields.
[cols="<1s,<4"]
!===
! Field ! Description
! `OPERATION` ! The operation that the notification is related to. Always defaults to empty.
! `OPERATION_CODE` ! The operation code that the notification is related to. Always defaults to `0`.
! `CURRENT_SCHEMA` ! The current schema that the notification is related to. Always defaults to `/`.
! `_severity` a! The Neo4j severity level, which can be one of the following:

- `WARNING`: There might be a problem with your query. Please, take a look.
- `INFORMATION`: The query is correct, but this information can still be useful.

!`_classification` ! The Neo4j category of the notification.
! `_position` ! The position, given by row and column, where the notification is relevant in the query text.
! `_status_parameters`! A map that contains all variable parts of the status description.
!===
|===


[[general-codes-for-success]]
=== General codes for success

GQL has three general codes for success, indicated by different GQLSTATUS codes in categories S (successful completion) and N (no data), which are not covered by the Neo4j notification framework and are considered to be the default statuses for successful completion, omitted result, and no data, respectively.
The Neo4j classification, severity, position, and status parameters are not meaningful for these GQL statuses, so they are not included in the diagnostic record and are set to default values either by the server or by the driver.

.GQLSTATUS general codes
[cols="1,2,1,4", options="header"]
|===
|GQLSTATUS
|Condition
|Subcondition
|Description

| 00000
| Successful completion
|
| Successful completion with a regular non-empty result (n > 0 columns, m > 0 rows), for example, a `RETURN` clause with matches.

| 00001
| Successful completion
| Omitted result
| Successful completion with no return columns (n = 0 columns, m = 0 rows), for example, link:https://neo4j.com/docs/cypher-manual/current/planning-and-tuning/[`EXPLAIN` queries].

| 02000
| No data
|
| Successful completion with an empty result (n > 0 columns, m = 0 rows), for example, a `MATCH` clause with no matches.
|===

GQLSTATUS general codes are filled in by the server unless the server is too old to be aware of GQL-status objects, in which case, it is polyfilled by the driver (see <<server-driver-compatibility, Server - driver compatibility>>).
The driver tries to deduce `SUCCESS`, `OMITTED RESULT`, or `NO DATA` from the returned number of records and columns.
If that fails, it uses the GQLSTATUS 02N42 (`no data: unknown subcondition. Unknown GQLSTATUS from old server.`) to indicate that the server did not provide a GQL-status object.
Then, it poly-fills statuses from the notifications and merges the two lists according to the GQL precedence rules described in <<gqlstatus-notification-object, GQL-status notification object>>.

[[gqlstatus-codes]]
=== Neo4j-defined GQLSTATUS codes

The Neo4j-defined GQLSTATUS codes are divided into classes and subclasses, where the class code is a 2-character string (one of `00`, `01`, or `03`) and the subclass code is a 3-character string.
The class code indicates the general condition of the status (such as successful completion, warning, or information), and the subclass code provides more detailed information about the condition, such as classification and messages.

The following table lists the Neo4j-defined groups of GQLSTATUS codes and their meanings:

.GQLSTATUS groups of codes as defined by Neo4j
[frame="topbot", stripes=odd, grid="cols", cols="<1s,<4"]
|===
|GQLSTATUS code
|*Description*

| 01N0[y]
| Deprecation warnings

| 01N3[y]
| Hint warnings

| 01N4[y]
| Unsupported warnings

| 01N5[y]
| Unrecognized warnings

| 01N6[y]
| Generic warnings

| 01N7[y]
| Security warnings

| 03N9[y]
| Performance information

| 03N6[y]
| Generic information

| 00N5[y]
| Unrecognized information under successful completion

| 00N6[y]
| Generic information under successful completion

| 00N7[y]
| Security information under successful completion

| 00N8[y]
| Topology information under successful completion

|===

[[notification-grouping-and-filtering]]
== Server notification grouping and filtering

All server notifications are grouped by category (which is called classification in the GqlStatusObject framework) and severity level, which can be one of `WARNING`, `WARNING OR INFORMATION`, or `INFORMATION`.

The driver-side notification configuration used for filtering notifications by category and severity is the same for both Neo4j Notification and GQL-status object frameworks.
The driver can filter notifications by category/classification and severity level, and the server will only send notifications that match the driver-side configuration.

The driver can also choose to ignore notifications.
However, as per the GQLSTATUS framework, the server must always send the primary GQL-status object.
Therefore, if notifications are off or the notification configuration filtering is set to filter out all notifications, the server will still send the primary GQL-status object with the status `SUCCESSFUL COMPLETION`, `OMITTED RESULT` or `NO DATA`.

The following notification groups exist in Neo4j, ordered by severity:

.Notification groups and severity levels
[options="header", cols="<1m,<1m,<3,<2"]
|===
| CATEGORY/CLASSIFICATION
| SEVERITY
| EXPLANATION
| RECOMMENDED ACTION

| DEPRECATION
| WARNING
| The query or command uses deprecated features that should be replaced.
| Update to use the new functionality.

| HINT
| WARNING
| The given hint cannot be satisfied.
| Remove the hint or fix the query so the hint can be used.

| UNSUPPORTED
| WARNING
| The query or command is trying to use features not supported by the current system or using experimental features that should not be used in production.
| Unsupported features cannot be trusted and should not be used in production.

| UNRECOGNIZED
| WARNING OR INFORMATION
| The query or command mentions entities that are unknown to the system.
| Make sure you have not misspelled the entity.

| SECURITY
| WARNING OR INFORMATION
| The result of the query or command indicates a potential security issue.
| Make sure that the behaviour is what you intended.

| TOPOLOGY
| INFORMATION
| Information provided while executing database and server related commands.
|

| SCHEMA
| INFORMATION
| Information provided while managing indexes and constraints.
|

| GENERIC
| WARNING OR INFORMATION
| Notifications that are not part of a wider class.
| Depends on the specific notification.

| PERFORMANCE
| INFORMATION
| The query uses costly operations and might be slow. Consider if it is possible to rewrite the query in a different way.
|
|===

[[notification-internals]]
== Notification internals

The server and driver communicate with each other through the Bolt protocol.
During the handshake process, they agree on using the newest possible Bolt protocol version that both the server and the driver support.
For more information on the Bolt versions supported by different server versions, see the link:https://neo4j.com/docs/bolt/current/bolt-compatibility[Bolt Protocol documentation].

On the server side, notifications are part of the Result Core API.
A method called `getNotifications()` returns a list of server-side notification objects.
These notifications are then sent to the driver as success Bolt message metadata.
On the driver side, notifications are part of the ResultSummary API, which has a method called `notifications()` that returns a list of driver-side Notification objects.
The result of the `getCode()` or `code()` methods is known as the Neo4j status code.
Driver-side notification configuration filters notifications by severity and/or category at both the driver and session levels.
For more information, see <<notification-grouping-and-filtering, Server notification grouping and filtering>>.

From version 5.23, Neo4j has a new GqlStatusObject API in addition to the existing Notification API.
This can be used using the `.getGqlStatusObjects()` method in the Result Core API or by using the latest Neo4j drivers.

[[server-driver-compatibility]]
== Server-driver version compatibility

The GqlStatusObject API is available in Neo4j 5.22 and later versions on the server side and in the 5.23 driver and later versions on the driver side.
The current Notification API is still present, and the GqlStatusObject API can be used in parallel with it.

To fully utilize the GqlStatusObject API, both your server and the driver must support it.
Drivers that are older than 5.23 send only notifications from the Notification API, even if the server is 5.22 or later.

If the 5.23 driver talks to a server that is too old to be aware of GQL-status objects, the driver tries to deduce `SUCCESS`, `OMITTED RESULT`, or `NO DATA` from the returned number of records and columns.
If that fails, it uses the GQLSTATUS 02N42 (`no data: unknown subcondition. Unknown GQLSTATUS from old server.`) to indicate that the server did not provide a GQL-status object.
Then, it poly-fills statuses from the notifications and merges the two lists according to the GQL precedence rules described in <<gqlstatus-notification-object, GQL-status notification object>>.

// The following table illustrates the compatibility between the different server and driver versions for both the current Notification API and the GqlStatusObject API:

// TODO




<|MERGE_RESOLUTION|>--- conflicted
+++ resolved
@@ -3,13 +3,8 @@
 [[notifications]]
 = Server notifications
 
-<<<<<<< HEAD
-Notification codes are Neo4j status codes of type `ClientNotification` and are returned by the server with severity `WARNING` or `INFORMATION`.
-Contrary to errors, notifications are only returned if the execution of the query is successful.
-=======
 After a successful query execution, the Neo4j server sends notifications to provide advice on how to improve the query's quality or give additional information about the query execution.
 The driver receives these notifications and sends them to the client, which displays them to the user.
->>>>>>> 4c0c4e61
 
 From version 5.23, Neo4j has a new GqlStatusObject API in addition to the existing Notification API.
 The GqlStatusObject API provides information about the status of a Cypher query or command execution in compliance with the GQL standard.
@@ -287,8 +282,4 @@
 
 // The following table illustrates the compatibility between the different server and driver versions for both the current Notification API and the GqlStatusObject API:
 
-// TODO
-
-
-
-
+// TODO
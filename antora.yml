name: status-codes
title: Status Codes
version: '5'
start_page: ROOT:index.adoc
nav:
- modules/ROOT/content-nav.adoc
asciidoc:
  attributes:
    page-origin-private: false
<<<<<<< HEAD
    neo4j-version: '5.23'
    neo4j-version-exact: '5.23.0'
    neo4j-buildnumber: '5.23'
=======
    neo4j-version: '5.24'
    neo4j-version-exact: '5.24.0'
    neo4j-buildnumber: '5.24'
>>>>>>> d75281bb
<|MERGE_RESOLUTION|>--- conflicted
+++ resolved
@@ -7,12 +7,6 @@
 asciidoc:
   attributes:
     page-origin-private: false
-<<<<<<< HEAD
-    neo4j-version: '5.23'
-    neo4j-version-exact: '5.23.0'
-    neo4j-buildnumber: '5.23'
-=======
     neo4j-version: '5.24'
     neo4j-version-exact: '5.24.0'
-    neo4j-buildnumber: '5.24'
->>>>>>> d75281bb
+    neo4j-buildnumber: '5.24'
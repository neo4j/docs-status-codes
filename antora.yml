--- conflicted
+++ resolved
@@ -7,12 +7,6 @@
 asciidoc:
   attributes:
     page-origin-private: false
-<<<<<<< HEAD
-    neo4j-version: '5.22'
-    neo4j-version-exact: '5.22.0'
-    neo4j-buildnumber: '5.22'
-=======
     neo4j-version: '5.23'
     neo4j-version-exact: '5.23.0'
-    neo4j-buildnumber: '5.23'
->>>>>>> 4c0c4e61
+    neo4j-buildnumber: '5.23'
name: status-codes
title: Status Codes for Errors & Notifications
version: '5'
start_page: ROOT:index.adoc
nav:
- modules/ROOT/content-nav.adoc
asciidoc:
  attributes:
    page-origin-private: false
<<<<<<< HEAD
    neo4j-version: '5.25'
    neo4j-version-exact: '5.25.1'
    neo4j-buildnumber: '5.25'
=======
    neo4j-version: '5.26'
    neo4j-version-exact: '5.26.0'
    neo4j-buildnumber: '5.26'
>>>>>>> d7ac33b5
<|MERGE_RESOLUTION|>--- conflicted
+++ resolved
@@ -7,12 +7,6 @@
 asciidoc:
   attributes:
     page-origin-private: false
-<<<<<<< HEAD
-    neo4j-version: '5.25'
-    neo4j-version-exact: '5.25.1'
-    neo4j-buildnumber: '5.25'
-=======
     neo4j-version: '5.26'
     neo4j-version-exact: '5.26.0'
-    neo4j-buildnumber: '5.26'
->>>>>>> d7ac33b5
+    neo4j-buildnumber: '5.26'
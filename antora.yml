--- conflicted
+++ resolved
@@ -1,22 +1,12 @@
 name: status-codes
 title: Status Codes for Errors & Notifications
-<<<<<<< HEAD
-version: '2025.03'
-=======
 version: '2025.04'
->>>>>>> f42d50b9
 start_page: ROOT:index.adoc
 nav:
 - modules/ROOT/content-nav.adoc
 asciidoc:
   attributes:
     page-origin-private: false
-<<<<<<< HEAD
-    neo4j-version: '2025.03'
-    neo4j-version-exact: '2025.03.0'
-    neo4j-buildnumber: '2025.03'
-=======
     neo4j-version: '2025.04'
     neo4j-version-exact: '2025.04.0'
-    neo4j-buildnumber: '2025.04'
->>>>>>> f42d50b9
+    neo4j-buildnumber: '2025.04'
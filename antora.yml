name: status-codes
title: Status Codes
version: '5'
start_page: ROOT:index.adoc
nav:
- modules/ROOT/content-nav.adoc
asciidoc:
  attributes:
    page-origin-private: false
<<<<<<< HEAD
    neo4j-version: '5.20'
    neo4j-version-exact: '5.20.0'
    neo4j-buildnumber: '5.20'
=======
    neo4j-version: '5.21'
    neo4j-version-exact: '5.21.0'
    neo4j-buildnumber: '5.21'
>>>>>>> 2aaad037
<|MERGE_RESOLUTION|>--- conflicted
+++ resolved
@@ -7,12 +7,6 @@
 asciidoc:
   attributes:
     page-origin-private: false
-<<<<<<< HEAD
-    neo4j-version: '5.20'
-    neo4j-version-exact: '5.20.0'
-    neo4j-buildnumber: '5.20'
-=======
     neo4j-version: '5.21'
     neo4j-version-exact: '5.21.0'
-    neo4j-buildnumber: '5.21'
->>>>>>> 2aaad037
+    neo4j-buildnumber: '5.21'
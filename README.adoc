:docs-uri: https://neo4j.com/docs

= docs-status-codes

This repository contains the AsciiDoc and other sources to build the link:{docs-uri}/status-codes[Neo4j Status Codes].

[[local-build]]
== Installation

To build these docs locally you will need link:https://nodejs.org/en/download/package-manager/[Node & NPM^] installed.

To install the dependencies run:

[source, sh]
----
npm install
----

[[live-preview]]
== Live Preview

To preview the docs, run:

[source, sh]
----
npm run start
----

This will build a set of HTML files in `build/site` and then serve them through an express server at http://localhost:8000.
The start script will also listen for changes and automatically rebuild the files.
You will still need to refresh the page to view the changes.

[[contributing]]
== Contributing

To make changes to this repository, please create a fork of this repo and a new branch to stage your changes.
Your branch should be prefixed with the version number, for example, `dev-new-examples`.

When you are finished with your changes push the branch to your fork and create a Pull Request.
Please add at least one approver.

[[guidelines]]
== Guidelines for writing errors and notifications

The new errors and notifications are written in the `neo4j` repo and then added to this repo `docs-status-codes` by adding the notification or error details and examples.

[[general-guidelines]]
=== General guidelines

* Use sentence case (you capitalize the first letter, proper nouns, and names, just like you would in a normal sentence) and punctuation.
* Always use present tense and active voice (when the subject of the sentence is the one doing the action, see https://www.merriam-webster.com/words-at-play/active-vs-passive-voice-difference) if possible.
* Be specific and try to use only words that count.
* Avoid repeating content from other parts, such as title, description, code, etc.
* Avoid using verbs or verb derivatives, for example, “Using”, “Running”, “The use of”, “Adding”.
* Do not use exclamation marks.
* Avoid blaming the user.
Focus the message on the problem that could be fixed.
+
For example, “Did not supply query with enough parameters.“ could be rewritten to “The query does not have enough parameters”.
+
“You are using an experimental feature.” is another example of focusing on the user instead of what the notification is about.
It could be omitted as the title already says that it is an experimental feature.
* Avoid using “please”.
* Avoid the phrase “It is recommended to” when proposing a solution.
* Capitalize all Cypher keywords, i.e., `MATCH` rather than `match` or `Match`.

<<<<<<< HEAD
=======
[[security-guidelines]]
=== Security guidelines for writing error messages

* Be informative but not too revealing.
Error messages should provide enough information for users to understand what went wrong and possibly how to correct it, but they should not disclose sensitive information that could aid an attacker.
For instance, instead of saying "Invalid username," use "Invalid username or password."

* Avoid technical jargon.
Use plain language that is easily understandable by all users.
Avoid technical terms that could confuse users or reveal too much about the underlying architecture.

* Use generic responses for security-related errors.
For login errors, password validations, or any security-related processes, use generic error messages.
For example, use "Login failed" instead of specifying whether the username or password was incorrect.

* Do not expose internal information.
Never reveal information about the internal state of the application, like file paths, database information, or stack traces, as these can provide attackers with clues about potential vulnerabilities.
Stack traces are safe to have in debug.log but nowhere else.

* Do not use error messages from underlying libraries/dependencies (e.g. Java runtime errors) but always catch the error and throw your own error message. It is safe to reuse error messages only if they are coming from Neo4j, i.e. have a Neo4j status code.

* Guide users towards resolution.
Where appropriate, guide users on how to rectify the error.
For instance, if a user inputs an invalid format in a form, the error message should indicate the expected format.

* Log detailed errors for internal use.
While showing generic error messages to users, log detailed error information internally.
This will help developers to debug issues without exposing sensitive information to users.

* Regularly review and update error messages to ensure they remain relevant, accurate, and secure.

.Optional further reading
[TIP]
====
* link:https://cheatsheetseries.owasp.org/cheatsheets/Logging_Vocabulary_Cheat_Sheet.html[OWASP Cheat Sheet Series: Application Logging Vocabulary Cheat Sheet]
* link:https://cheatsheetseries.owasp.org/cheatsheets/Logging_Cheat_Sheet.html[OWASP Cheat Sheet Series: Logging Cheat Sheet]
====

>>>>>>> 2aaad037
[[error-notification-components]]
=== Error and notification components

Each error and notification comprises the following components, some of which are documented only here in this repo.

[options="header",cols="h,2,2,2"]
|===
| Element
| More information
| Notification
| Error

| StatusCode (`Neo.[Type].[SubType].[Name]`)
| See <<statuscode-syntax, StatusCode syntax>>.
| For example, `Neo.ClientNotification.Statement.CartesianProduct`.
| For example, `Neo.DatabaseError.Statement.RemoteExecutionFailed`.

| Notification title/ Error description (Will be removed in 6.0)
| See <<notification-titleerror-description, Notification title/error description>>.
| For example, `This query builds a cartesian product between disconnected patterns.`
| For example, `The database was unable to execute a remote part of the statement.`

| SeverityLevel
| See <<severity-level, Severity level>>.
| One of `INFORMATION`\|`WARNING`
m| ERROR

| Category
|
| One of `DEPRECATION`\|`HINT`\|`UNSUPPORTED`\|`UNRECOGNIZED`\|`SECURITY`\|`GENERIC`\|`PERFORMANCE`\|`TOPOLOGY`\|`SCHEMA`
| N/A

| Notification description (Will be removed in 6.0)
| See <<notification-description, Notification description>>.
| Contains the main information, such as the problem, cause, consequences, and a simple solution (if possible).
| N/A

| Message (It will replace the notification title and description, and the error description and message in 6.0.)
| See <<message, Message>>.
2+| Contains the main information, such as the problem, cause, consequences, a simple solution if possible.

| Example (only in the Neo4j Status Codes documentation)
| See <<example, Example>>.
| Contains one or more example queries to illustrate the possible scenarios when this notification would be returned.
| N/A for 5.x

| Suggestions for improvement (only in the Neo4j Status Codes documentation)
| See <<example, Example>>.
| Contains a possible solution for the provided example query.
| N/A for 5.x
|===

The following are guidelines on how to write each of the notification and error components.

[[statuscode-syntax]]
==== StatusCode syntax

All Neo4j status codes follow the syntax `Neo.[Type].[SubType].[Name]`.

[options="header",cols="h,1,2,3,3,2",]
|===
| StatusCode
| `Neo`
| `[Type]`
| `[SubType]`
| `[Name]`
| Example

| Notification
| `Neo`
| `ClientNotification`
| One of `Statement`, `Procedure`, `Schema`, `Database`, `Security`, `Cluster`, or `Request`.
| Should be specific and explains what this code refers to, e.g., `ExhaustiveShortestPath`.
| `Neo.ClientNotification.Statement.ExhaustiveShortestPath`

| Error
| `Neo`
| One of `ClientError`, `TransientError`, `DatabaseError`
| One of `ChangeDataCapture`, `Cluster`, `Database`, `Fabric` (deprecated), `General`, `Procedure`, `Request`, `Routing`, `Schema`, `Security`, `Statement`, `Transaction`.
| Should be specific and explains what this code refers to, e.g., `RemoteExecutionFailed`.
| `Neo.DatabaseError.Statement.RemoteExecutionFailed`
|===

[[notification-titleerror-description]]
==== Notification title/error description

The notification title and the error description contain similar information.
Therefore, they follow the same guidelines.
Both should be brief (one short sentence), specific, and inform on the current situation and what code of the query triggered the notification/error (add it within backticks to show that it’s a code snippet, e.g. \`dbname`).
Avoid explaining the cause, consequences, or solution.
The notification title and description will be replaced by a single field `message` in 6.0.
The error description in 5.x is used just as a fallback error message in some specific cases, and in 6.0, it will no longer be used.
See <<message, Message>>.

.Examples for notification title and error description
[options="header",cols="h,2,2",]
|===
| Example
| ⛔ Don't
| ✅ Do

| Notification title 1
| The provided pattern is unbounded, consider adding an upper limit to the number of node hops.
| The pattern `<pattern>` is unbounded.

| Notification title 2
| The provided label is not in the database.
| The label `Perso` does not exist.
|===

[[severity-level]]
==== Severity level

The severity can be one of the following:

* `WARNING`: It is about queries/commands that may have structural, syntactic, semantic, or spelling issues where the query most probably is wrong and/or should be updated.
This includes deprecations, experimental features, trying to match entities with non-existing labels, etc.
It should be clear what the problem is and it is also good to tell the possible cause, and the consequences, as well as give an example(s) and suggestion(s) for improvement.
The most important part is that "we are (almost) certain it is a problem" and we know how to fix their query.
For example:

** Deprecations – The users need to update the query with new functionality.
** Experimental features – These cannot be trusted and should be updated if used in production.
** Non-existing label – This query will never give any result, so it's either useless to run OR a misspelled label (unless they add a node with the label, but then the notification would disappear).

* `INFORMATION`: It is about queries/commands that are correct but may have some performance issues or that have no effect because they try to do something already done.
Depending on the case, we may give an example(s) and suggestion(s) for improvement.

* `ERROR`: It is about queries/commands that fail to succeed.
It's good to tell the user what triggers the error, an example, and a possible solution(s).

[[notification-description]]
==== Notification description

The Notification description should contain the most important information for the user.
They should be brief, scannable, specific, and contain the following details (if applicable):

* Cause -- what triggered the code to be returned.
* Consequences -- why it might be a problem.
* A simple solution if possible.

.Examples of notification descriptions
[options="header",cols="h,2,2",]
|===
| Example
| ⛔ Don't
| ✅ Do

| Notification description 1
| Using shortest path with an unbounded pattern will likely result in long execution times.
It is recommended to use an upper limit to the number of node hops in your pattern.
| Shortest path with an unbounded pattern may result in long execution times.
Use an upper limit to the number of node hops in your pattern.

| Notification description 2
| Using an already bound variable for a variable length relationship is deprecated and will be removed in a future version. (the repeated variable is: r)
| A variable length relationship that is bound more than once does not return any result.

| Notification description 3
| One of the labels in your query is not available in the database, make sure you didn’t misspell it or that the label is available when you run this statement in your application (the missing label name is: Perso)
| Non-existing labels yield no result. Verify that the label is spelled correctly.
|===

[[message]]
==== Message

In 6.0, the notifications and errors will have only a message, which will be used instead of the notification title and description, and the error description and message.

The message should follow the same guidelines as the notification description, namely:

The message should contain the most important information for the user.
It should be brief, scannable, specific, and contain the following details (if applicable):

* Problem -- what happened and what code of the query triggered the notification/error (add it within backticks to show that it’s a code snippet, e.g. \`dbname`).
* Cause -- what triggered the code to be returned.
* A simple solution if possible.

.Examples of error messages
[options="header",cols="h,2,2",]
|===
| Example
| ⛔ Don't
| ✅ Do

| Error message 1
| Failed to create the specified database '%s':  The total limit of databases is already reached. To create more you need to either drop databases or change the limit via the config setting 'dbms.max_databases'
| Failed to create the database `$param1`. The limit of databases is reached. Either increase the limit using the config setting `$param2` or drop a database.

| Error message 2
| Database does not exist. Database name: '%s'
| `$param` database not found. Verify that the spelling is correct.

| Error message 3
| The allocation of an extra %s would use more than the limit %s. Currently using %s. %s threshold reached
| Failed to allocate `$param1`. Currently using $param2`. Increase the memory pool limit using `$param3`.
|===

[[example]]
==== Example

[NOTE]
====
This component is currently documented only for notifications.
If you are updating an error, you can skip this section.
====

The examples and possible solutions are written only here in this repo, for the Neo4j Status Codes documentation.

Add one or more example queries to illustrate the possible scenarios when this notification would be returned.
They should look similar to the following:

.<Add a caption that explains the example>
====
Query::
+
[source, cypher, role="noplay"]
----
Here write the query.
----

Description of the returned code::
Same as in the `neo4j` repo.

Suggestions for improvement::

Give a possible solution for the provided example query.
====

For example:

[options="header",cols="2,2",]
|===
| ⛔ Don't
| ✅ Do

a| .Cartesian product
====
Query::
+
[source, cypher, role="noplay"]
----
MATCH (c:Child), (p:Parent) RETURN c, p
----

Description of the returned code::
If a part of a query contains multiple disconnected patterns,
this will build a cartesian product between all those parts.
This may produce a large amount of data and slow down query processing.
While occasionally intended, it may often be possible to reformulate the query that avoids the use of this cross product,
perhaps by adding a relationship between the different parts or by using `OPTIONAL MATCH` (identifier is: (`p`))

Suggestions for improvement::
In case a cartesian product is needed, nothing can be done to improve this query.
In many cases, however, you might not need a combination of all children and parents, and that is when this query could be improved.
If for example, you need the children and the children's parents, you can improve this query by rewriting it to the following:
+
[source, cypher, role="noplay"]
----
MATCH (c:Child)-[:ChildOf]->(p:Parent) RETURN c, p
----
====
a| .Cartesian product
====
Query::
+
[source, cypher, role="noplay"]
----
MATCH (c:Child), (p:Parent) RETURN c, p
----

Description of the returned code::
The disconnected patterns `$param` build a cartesian product. A cartesian product may produce a large amount of data and slow down query processing.

Suggestions for improvement::
If you only need the children and the children's parents, and not all combinations between them, add `[:ChildOf]` between the `Child` and the `Parent` nodes:

[source, cypher, role="noplay"]
----
MATCH (c:Child)-[:ChildOf]->(p:Parent) RETURN c, p
----
====
|===<|MERGE_RESOLUTION|>--- conflicted
+++ resolved
@@ -64,8 +64,6 @@
 * Avoid the phrase “It is recommended to” when proposing a solution.
 * Capitalize all Cypher keywords, i.e., `MATCH` rather than `match` or `Match`.
 
-<<<<<<< HEAD
-=======
 [[security-guidelines]]
 === Security guidelines for writing error messages
 
@@ -104,7 +102,6 @@
 * link:https://cheatsheetseries.owasp.org/cheatsheets/Logging_Cheat_Sheet.html[OWASP Cheat Sheet Series: Logging Cheat Sheet]
 ====
 
->>>>>>> 2aaad037
 [[error-notification-components]]
 === Error and notification components
 

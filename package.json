{
  "name": "status-codes",
  "version": "1.0.0",
  "description": "Neo4j Status Codes",
  "main": "server.js",
  "scripts": {
    "test": "echo \"Error: no test specified\" && exit 1",
    "start": "nodemon -e adoc --exec \"npm run build && npm run serve\"",
    "serve": "node server.js",
    "build": "antora --stacktrace preview.yml",
    "build-verify": "antora --stacktrace --fetch preview.yml --log-format=json --log-level=info --log-file ./build/log/log.json",
    "publish-verify": "antora --stacktrace --fetch publish.yml --log-format=json --log-file ./build/log/log.json"
  },
  "repository": {
    "type": "git",
    "url": "git+https://github.com/neo4j/docs-status-codes.git"
  },
  "keywords": [],
  "author": "",
  "license": "ISC",
  "bugs": {
    "url": "https://github.com/neo4j/docs-status-codes/issues"
  },
  "homepage": "https://github.com/neo4j/docs-status-codes#readme",
  "dependencies": {
<<<<<<< HEAD
    "@antora/cli": "^3.1.6",
    "@antora/site-generator-default": "^3.1.6",
=======
    "@antora/cli": "^3.1.7",
    "@antora/site-generator-default": "^3.1.7",
>>>>>>> 2aaad037
    "@neo4j-antora/antora-modify-sitemaps": "^0.4.4",
    "@neo4j-antora/antora-table-footnotes": "^0.3.2",
    "@neo4j-documentation/macros": "^1.0.2",
    "@neo4j-documentation/remote-include": "^1.0.0"
  },
  "devDependencies": {
<<<<<<< HEAD
    "express": "^4.17.1",
    "nodemon": "^3.0.2"
=======
    "express": "^4.19.1",
    "nodemon": "^3.1.0"
>>>>>>> 2aaad037
  }
}<|MERGE_RESOLUTION|>--- conflicted
+++ resolved
@@ -23,25 +23,15 @@
   },
   "homepage": "https://github.com/neo4j/docs-status-codes#readme",
   "dependencies": {
-<<<<<<< HEAD
-    "@antora/cli": "^3.1.6",
-    "@antora/site-generator-default": "^3.1.6",
-=======
     "@antora/cli": "^3.1.7",
     "@antora/site-generator-default": "^3.1.7",
->>>>>>> 2aaad037
     "@neo4j-antora/antora-modify-sitemaps": "^0.4.4",
     "@neo4j-antora/antora-table-footnotes": "^0.3.2",
     "@neo4j-documentation/macros": "^1.0.2",
     "@neo4j-documentation/remote-include": "^1.0.0"
   },
   "devDependencies": {
-<<<<<<< HEAD
-    "express": "^4.17.1",
-    "nodemon": "^3.0.2"
-=======
     "express": "^4.19.1",
     "nodemon": "^3.1.0"
->>>>>>> 2aaad037
   }
 }
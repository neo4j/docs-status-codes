
name: "Verify docs PR"

on:
  pull_request:
    branches:
    - "dev"
    - "5.x"
    - "4.[0-9]"
<<<<<<< HEAD
    - "gql-notifications"
=======
    - "gqlstatus-errors"
>>>>>>> d7ac33b5

jobs:

  #  Generate HTML
  docs-build-pr:
    uses: neo4j/docs-tools/.github/workflows/reusable-docs-build.yml@v1.1.2
    with:
      deploy-id: ${{ github.event.number }}
      retain-artifacts: 14

  # Parse the json log output from the HTML build, and output warnings and errors as annotations
  # Optionally, fail the build if there are warnings or errors
  # By default, the job fails if there are errors, passes if there are warnings only.
  docs-verify-pr:
    needs: docs-build-pr
    uses: neo4j/docs-tools/.github/workflows/reusable-docs-verify.yml@v1.1.2
    with:
      failOnWarnings: true

  # Get lists of changes in the PR
  # - all updated asciidoc files
  # - all updated asciidoc pages
  # - all new asciidoc pages
  docs-changes-pr:
    runs-on: ubuntu-latest
    outputs:
      asciidoc-files: ${{ steps.get-file-changes.outputs.asciidoc_all_changed_files }}
      pages-modified: ${{ steps.get-file-changes.outputs.pages_modified_files }}
      pages-added: ${{ steps.get-file-changes.outputs.pages_added_files }}
    steps:
      - name: Get file changes
        id: get-file-changes
        uses: tj-actions/changed-files@cbda684547adc8c052d50711417fa61b428a9f88 # v41.1.2
        with:
          separator: ','
          files_yaml: |
            pages:
            - modules/**/pages/**/*.adoc
            asciidoc:
            - modules/**/*.adoc

  # Generate a PR comment if the docs are using the pageList extension
  # The extension maps asciidoc source files to their HTML output paths
  # The comment will contain links to new and changed pages in the deployed HTML docs
  docs-updates-comment-pr:
    if: needs.docs-build-pr.outputs.pages-listed == 'success'
    needs: [docs-build-pr, docs-changes-pr]
    uses: neo4j/docs-tools/.github/workflows/reusable-docs-pr-changes.yml@v1.1.2
    with:
      pages-modified: ${{ needs.docs-changes-pr.outputs.pages-modified }}
      pages-added: ${{ needs.docs-changes-pr.outputs.pages-added }}<|MERGE_RESOLUTION|>--- conflicted
+++ resolved
@@ -7,11 +7,6 @@
     - "dev"
     - "5.x"
     - "4.[0-9]"
-<<<<<<< HEAD
-    - "gql-notifications"
-=======
-    - "gqlstatus-errors"
->>>>>>> d7ac33b5
 
 jobs:
 

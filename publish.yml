site:
  title: Neo4j Docs
  url: https://neo4j.com/docs
  start_page: status-codes:ROOT:index.adoc

content:
  sources:
  - url: ./
<<<<<<< HEAD
    branches: ['3.5','4.0','4.1','4.2','4.3','4.4','5.0']
=======
    branches: ['3.5','4.0','4.1','4.2','4.3','4.4','5.0','dev']
>>>>>>> e260fd8b
    edit_url: https://github.com/neo4j/docs-status-codes/tree/{refname}/{path}
    exclude:
    - '!**/_includes/*'
    - '!**/readme.adoc'
    - '!**/README.adoc'
ui:
  bundle:
    url: https://s3-eu-west-1.amazonaws.com/static-content.neo4j.com/build/ui-bundle-latest.zip
    snapshot: true
  output_dir: /assets

urls:
  html_extension_style: indexify

antora:
  extensions:
  - require: "@neo4j-antora/antora-modify-sitemaps"
    sitemap_version: '5'
    sitemap_loc_version: 'current'
    move_sitemaps_to_components: true

asciidoc:
  extensions:
  - "@neo4j-documentation/remote-include"
  - "@neo4j-documentation/macros"
  - "@neo4j-antora/antora-add-notes"
  - "@neo4j-antora/antora-listing-roles"
  - "@neo4j-antora/antora-table-footnotes"
  attributes:
    page-theme: docs
    page-type: Docs
    page-search-type: Docs
    page-search-site: Reference Docs
    page-canonical-root: /docs
    page-pagination: true
    page-no-canonical: true
    page-origin-private: false
    page-hide-toc: false
    page-mixpanel: 4bfb2414ab973c741b6f067bf06d5575
    includePDF: false
    nonhtmloutput: ""
    experimental: ''
<<<<<<< HEAD
    copyright: 2022
    common-license-page-uri: https://neo4j.com/docs/license/
=======
    copyright: 2021
    common-license-page-uri: https://neo4j.com/docs/license/
    # attributes for doc links to other manuals in publish playbook
    neo4j-base-uri: '' 
    neo4j-docs-base-uri: /docs 
>>>>>>> e260fd8b
    # page-ad-image: https://dist.neo4j.com/wp-content/uploads/20220901150057/Artboard-12.png
    page-ad-overline-link: https://neo4j.com/nodes-2022
    page-ad-overline: 16-17 November 2022
    page-ad-title: NODES 2022
    page-ad-description: Join us for a free, two-day virtual conference of technical presentations by developers and data scientists, solving problems with graphs.
    page-ad-link: https://neo4j.com/nodes-2022
    page-ad-underline-role: button
    page-ad-underline: Save your space<|MERGE_RESOLUTION|>--- conflicted
+++ resolved
@@ -6,11 +6,7 @@
 content:
   sources:
   - url: ./
-<<<<<<< HEAD
     branches: ['3.5','4.0','4.1','4.2','4.3','4.4','5.0']
-=======
-    branches: ['3.5','4.0','4.1','4.2','4.3','4.4','5.0','dev']
->>>>>>> e260fd8b
     edit_url: https://github.com/neo4j/docs-status-codes/tree/{refname}/{path}
     exclude:
     - '!**/_includes/*'
@@ -53,16 +49,11 @@
     includePDF: false
     nonhtmloutput: ""
     experimental: ''
-<<<<<<< HEAD
     copyright: 2022
-    common-license-page-uri: https://neo4j.com/docs/license/
-=======
-    copyright: 2021
     common-license-page-uri: https://neo4j.com/docs/license/
     # attributes for doc links to other manuals in publish playbook
     neo4j-base-uri: '' 
     neo4j-docs-base-uri: /docs 
->>>>>>> e260fd8b
     # page-ad-image: https://dist.neo4j.com/wp-content/uploads/20220901150057/Artboard-12.png
     page-ad-overline-link: https://neo4j.com/nodes-2022
     page-ad-overline: 16-17 November 2022
